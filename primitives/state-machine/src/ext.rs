// Copyright 2017-2019 Parity Technologies (UK) Ltd.
// This file is part of Substrate.

// Substrate is free software: you can redistribute it and/or modify
// it under the terms of the GNU General Public License as published by
// the Free Software Foundation, either version 3 of the License, or
// (at your option) any later version.

// Substrate is distributed in the hope that it will be useful,
// but WITHOUT ANY WARRANTY; without even the implied warranty of
// MERCHANTABILITY or FITNESS FOR A PARTICULAR PURPOSE.  See the
// GNU General Public License for more details.

// You should have received a copy of the GNU General Public License
// along with Substrate.  If not, see <http://www.gnu.org/licenses/>.

//! Concrete externalities implementation.

use crate::{
	backend::Backend, OverlayedChanges,
	changes_trie::{
		State as ChangesTrieState, CacheAction as ChangesTrieCacheAction,
		build_changes_trie,
	},
};

use hash_db::Hasher;
use sp_core::{
	storage::{ChildStorageKey, well_known_keys::is_child_storage_key, ChildInfo},
	traits::Externalities, hexdisplay::HexDisplay, hash::H256,
};
use sp_trie::{trie_types::Layout, MemoryDB, default_child_trie_root};
use sp_externalities::Extensions;
use codec::{Decode, Encode};

use std::{error, fmt, any::{Any, TypeId}};
use log::{warn, trace};

const EXT_NOT_ALLOWED_TO_FAIL: &str = "Externalities not allowed to fail within runtime";

/// Errors that can occur when interacting with the externalities.
#[derive(Debug, Copy, Clone)]
pub enum Error<B, E> {
	/// Failure to load state data from the backend.
	#[allow(unused)]
	Backend(B),
	/// Failure to execute a function.
	#[allow(unused)]
	Executor(E),
}

impl<B: fmt::Display, E: fmt::Display> fmt::Display for Error<B, E> {
	fn fmt(&self, f: &mut fmt::Formatter) -> fmt::Result {
		match *self {
			Error::Backend(ref e) => write!(f, "Storage backend error: {}", e),
			Error::Executor(ref e) => write!(f, "Sub-call execution error: {}", e),
		}
	}
}

impl<B: error::Error, E: error::Error> error::Error for Error<B, E> {
	fn description(&self) -> &str {
		match *self {
			Error::Backend(..) => "backend error",
			Error::Executor(..) => "executor error",
		}
	}
}

/// Wraps a read-only backend, call executor, and current overlayed changes.
pub struct Ext<'a, H, N, B> where H: Hasher<Out=H256>, B: 'a + Backend<H> {
	/// The overlayed changes to write to.
	overlay: &'a mut OverlayedChanges,
	/// The storage backend to read from.
	backend: &'a B,
	/// The storage transaction necessary to commit to the backend. Is cached when
	/// `storage_root` is called and the cache is cleared on every subsequent change.
	storage_transaction: Option<(B::Transaction, H::Out)>,
	/// Changes trie state to read from.
	changes_trie_state: Option<ChangesTrieState<'a, H, N>>,
	/// The changes trie transaction necessary to commit to the changes trie backend.
	/// Set to Some when `storage_changes_root` is called. Could be replaced later
	/// by calling `storage_changes_root` again => never used as cache.
	/// This differs from `storage_transaction` behavior, because the moment when
	/// `storage_changes_root` is called matters + we need to remember additional
	/// data at this moment (block number).
	changes_trie_transaction: Option<(MemoryDB<H>, H::Out, ChangesTrieCacheAction<H::Out, N>)>,
	/// Pseudo-unique id used for tracing.
	pub id: u16,
	/// Dummy usage of N arg.
	_phantom: std::marker::PhantomData<N>,
	/// Extensions registered with this instance.
	extensions: Option<&'a mut Extensions>,
}

impl<'a, H, N, B> Ext<'a, H, N, B>
where
	H: Hasher<Out=H256>,
	B: 'a + Backend<H>,
	N: crate::changes_trie::BlockNumber,
{

	/// Create a new `Ext` from overlayed changes and read-only backend
	pub fn new(
		overlay: &'a mut OverlayedChanges,
		backend: &'a B,
		changes_trie_state: Option<ChangesTrieState<'a, H, N>>,
		extensions: Option<&'a mut Extensions>,
	) -> Self {
		Ext {
			overlay,
			backend,
			storage_transaction: None,
			changes_trie_state,
			changes_trie_transaction: None,
			id: rand::random(),
			_phantom: Default::default(),
			extensions,
		}
	}

	/// Get the transaction necessary to update the backend.
	pub fn transaction(&mut self) -> (
		(B::Transaction, H256),
		Option<crate::ChangesTrieTransaction<H, N>>,
	) {
		let _ = self.storage_root();

		let (storage_transaction, changes_trie_transaction) = (
			self.storage_transaction
				.take()
				.expect("storage_transaction always set after calling storage root; qed"),
			self.changes_trie_transaction
				.take()
				.map(|(tx, _, cache)| (tx, cache)),
		);

		(
			storage_transaction,
			changes_trie_transaction,
		)
	}

	/// Invalidates the currently cached storage root and the db transaction.
	///
	/// Called when there are changes that likely will invalidate the storage root.
	fn mark_dirty(&mut self) {
		self.storage_transaction = None;
	}
}

#[cfg(test)]
impl<'a, H, N, B> Ext<'a, H, N, B>
where
	H: Hasher<Out=H256>,
	B: 'a + Backend<H>,
	N: crate::changes_trie::BlockNumber,
{
	pub fn storage_pairs(&self) -> Vec<(Vec<u8>, Vec<u8>)> {
		use std::collections::HashMap;

		self.backend.pairs().iter()
			.map(|&(ref k, ref v)| (k.to_vec(), Some(v.to_vec())))
			.chain(self.overlay.committed.top.clone().into_iter().map(|(k, v)| (k, v.value)))
			.chain(self.overlay.prospective.top.clone().into_iter().map(|(k, v)| (k, v.value)))
			.collect::<HashMap<_, _>>()
			.into_iter()
			.filter_map(|(k, maybe_val)| maybe_val.map(|val| (k, val)))
			.collect()
	}
}

impl<'a, H, B, N> Externalities for Ext<'a, H, N, B>
where
	H: Hasher<Out=H256>,
	B: 'a + Backend<H>,
	N: crate::changes_trie::BlockNumber,
{
	fn storage(&self, key: &[u8]) -> Option<Vec<u8>> {
		let _guard = sp_panic_handler::AbortGuard::force_abort();
		let result = self.overlay.storage(key).map(|x| x.map(|x| x.to_vec())).unwrap_or_else(||
			self.backend.storage(key).expect(EXT_NOT_ALLOWED_TO_FAIL));
		trace!(target: "state-trace", "{:04x}: Get {}={:?}",
			self.id,
			HexDisplay::from(&key),
			result.as_ref().map(HexDisplay::from)
		);
		result
	}

	fn storage_hash(&self, key: &[u8]) -> Option<Vec<u8>> {
		let _guard = sp_panic_handler::AbortGuard::force_abort();
		let result = self.overlay
			.storage(key)
			.map(|x| x.map(|x| H::hash(x)))
			.unwrap_or_else(|| self.backend.storage_hash(key).expect(EXT_NOT_ALLOWED_TO_FAIL));

		trace!(target: "state-trace", "{:04x}: Hash {}={:?}",
			self.id,
			HexDisplay::from(&key),
			result,
		);
		result.map(|r| r.encode())
	}

	fn original_storage(&self, key: &[u8]) -> Option<Vec<u8>> {
		let _guard = sp_panic_handler::AbortGuard::force_abort();
		let result = self.backend.storage(key).expect(EXT_NOT_ALLOWED_TO_FAIL);

		trace!(target: "state-trace", "{:04x}: GetOriginal {}={:?}",
			self.id,
			HexDisplay::from(&key),
			result.as_ref().map(HexDisplay::from)
		);
		result
	}

	fn original_storage_hash(&self, key: &[u8]) -> Option<Vec<u8>> {
		let _guard = sp_panic_handler::AbortGuard::force_abort();
		let result = self.backend.storage_hash(key).expect(EXT_NOT_ALLOWED_TO_FAIL);

		trace!(target: "state-trace", "{:04x}: GetOriginalHash {}={:?}",
			self.id,
			HexDisplay::from(&key),
			result,
		);
		result.map(|r| r.encode())
	}

	fn child_storage(
		&self,
		storage_key: ChildStorageKey,
		child_info: ChildInfo,
		key: &[u8],
	) -> Option<Vec<u8>> {
		let _guard = sp_panic_handler::AbortGuard::force_abort();
		let result = self.overlay
			.child_storage(storage_key.as_ref(), key)
			.map(|x| x.map(|x| x.to_vec()))
			.unwrap_or_else(||
				self.backend.child_storage(storage_key.as_ref(), child_info, key)
					.expect(EXT_NOT_ALLOWED_TO_FAIL)
			);

		trace!(target: "state-trace", "{:04x}: GetChild({}) {}={:?}",
			self.id,
			HexDisplay::from(&storage_key.as_ref()),
			HexDisplay::from(&key),
			result.as_ref().map(HexDisplay::from)
		);

		result
	}

	fn child_storage_hash(
		&self,
		storage_key: ChildStorageKey,
		_child_info: ChildInfo,
		key: &[u8],
	) -> Option<Vec<u8>> {
		let _guard = sp_panic_handler::AbortGuard::force_abort();
		let result = self.overlay
			.child_storage(storage_key.as_ref(), key)
			.map(|x| x.map(|x| H::hash(x)))
			.unwrap_or_else(||
				self.backend.storage_hash(key).expect(EXT_NOT_ALLOWED_TO_FAIL)
			);

		trace!(target: "state-trace", "{:04x}: ChildHash({}) {}={:?}",
			self.id,
			HexDisplay::from(&storage_key.as_ref()),
			HexDisplay::from(&key),
			result,
		);

		result.map(|r| r.encode())
	}

	fn original_child_storage(
		&self,
		storage_key: ChildStorageKey,
		child_info: ChildInfo,
		key: &[u8],
	) -> Option<Vec<u8>> {
		let _guard = sp_panic_handler::AbortGuard::force_abort();
		let result = self.backend
			.child_storage(storage_key.as_ref(), child_info, key)
			.expect(EXT_NOT_ALLOWED_TO_FAIL);

		trace!(target: "state-trace", "{:04x}: ChildOriginal({}) {}={:?}",
			self.id,
			HexDisplay::from(&storage_key.as_ref()),
			HexDisplay::from(&key),
			result.as_ref().map(HexDisplay::from),
		);
		result
	}

	fn original_child_storage_hash(
		&self,
		storage_key: ChildStorageKey,
		child_info: ChildInfo,
		key: &[u8],
	) -> Option<Vec<u8>> {
		let _guard = sp_panic_handler::AbortGuard::force_abort();
		let result = self.backend
			.child_storage_hash(storage_key.as_ref(), child_info, key)
			.expect(EXT_NOT_ALLOWED_TO_FAIL);

		trace!(target: "state-trace", "{}: ChildHashOriginal({}) {}={:?}",
			self.id,
			HexDisplay::from(&storage_key.as_ref()),
			HexDisplay::from(&key),
			result,
		);
		result.map(|r| r.encode())
	}

	fn exists_storage(&self, key: &[u8]) -> bool {
		let _guard = sp_panic_handler::AbortGuard::force_abort();
		let result = match self.overlay.storage(key) {
			Some(x) => x.is_some(),
			_ => self.backend.exists_storage(key).expect(EXT_NOT_ALLOWED_TO_FAIL),
		};

		trace!(target: "state-trace", "{:04x}: Exists {}={:?}",
			self.id,
			HexDisplay::from(&key),
			result,
		);
		result

	}

	fn exists_child_storage(
		&self,
		storage_key: ChildStorageKey,
		child_info: ChildInfo,
		key: &[u8],
	) -> bool {
		let _guard = sp_panic_handler::AbortGuard::force_abort();

		let result = match self.overlay.child_storage(storage_key.as_ref(), key) {
			Some(x) => x.is_some(),
			_ => self.backend
				.exists_child_storage(storage_key.as_ref(), child_info, key)
				.expect(EXT_NOT_ALLOWED_TO_FAIL),
		};

		trace!(target: "state-trace", "{:04x}: ChildExists({}) {}={:?}",
			self.id,
			HexDisplay::from(&storage_key.as_ref()),
			HexDisplay::from(&key),
			result,
		);
		result
	}

	fn next_storage_key(&self, key: &[u8]) -> Option<Vec<u8>> {
		let next_backend_key = self.backend.next_storage_key(key).expect(EXT_NOT_ALLOWED_TO_FAIL);
		let next_overlay_key_change = self.overlay.next_storage_key_change(key);

		match (next_backend_key, next_overlay_key_change) {
			(Some(backend_key), Some(overlay_key)) if &backend_key[..] < overlay_key.0 => Some(backend_key),
			(backend_key, None) => backend_key,
			(_, Some(overlay_key)) => if overlay_key.1.value.is_some() {
				Some(overlay_key.0.to_vec())
			} else {
				self.next_storage_key(&overlay_key.0[..])
			},
		}
	}

	fn next_child_storage_key(
		&self,
		storage_key: ChildStorageKey,
		child_info: ChildInfo,
		key: &[u8],
	) -> Option<Vec<u8>> {
		let next_backend_key = self.backend
			.next_child_storage_key(storage_key.as_ref(), child_info, key)
			.expect(EXT_NOT_ALLOWED_TO_FAIL);
		let next_overlay_key_change = self.overlay.next_child_storage_key_change(
			storage_key.as_ref(),
			key
		);

		match (next_backend_key, next_overlay_key_change) {
			(Some(backend_key), Some(overlay_key)) if &backend_key[..] < overlay_key.0 => Some(backend_key),
			(backend_key, None) => backend_key,
			(_, Some(overlay_key)) => if overlay_key.1.value.is_some() {
				Some(overlay_key.0.to_vec())
			} else {
				self.next_child_storage_key(
					storage_key,
					child_info,
					&overlay_key.0[..],
				)
			},
		}
	}

	fn place_storage(&mut self, key: Vec<u8>, value: Option<Vec<u8>>) {
		trace!(target: "state-trace", "{:04x}: Put {}={:?}",
			self.id,
			HexDisplay::from(&key),
			value.as_ref().map(HexDisplay::from)
		);
		let _guard = sp_panic_handler::AbortGuard::force_abort();
		if is_child_storage_key(&key) {
			warn!(target: "trie", "Refuse to directly set child storage key");
			return;
		}

		self.mark_dirty();
		self.overlay.set_storage(key, value);
	}

	fn place_child_storage(
		&mut self,
		storage_key: ChildStorageKey,
		child_info: ChildInfo,
		key: Vec<u8>,
		value: Option<Vec<u8>>,
	) {
		trace!(target: "state-trace", "{:04x}: PutChild({}) {}={:?}",
			self.id,
			HexDisplay::from(&storage_key.as_ref()),
			HexDisplay::from(&key),
			value.as_ref().map(HexDisplay::from)
		);
		let _guard = sp_panic_handler::AbortGuard::force_abort();

		self.mark_dirty();
		self.overlay.set_child_storage(storage_key.into_owned(), child_info, key, value);
	}

	fn kill_child_storage(
		&mut self,
		storage_key: ChildStorageKey,
		child_info: ChildInfo,
	) {
		trace!(target: "state-trace", "{:04x}: KillChild({})",
			self.id,
			HexDisplay::from(&storage_key.as_ref()),
		);
		let _guard = sp_panic_handler::AbortGuard::force_abort();

		self.mark_dirty();
		self.overlay.clear_child_storage(storage_key.as_ref(), child_info);
		self.backend.for_keys_in_child_storage(storage_key.as_ref(), child_info, |key| {
			self.overlay.set_child_storage(storage_key.as_ref().to_vec(), child_info, key.to_vec(), None);
		});
	}

	fn clear_prefix(&mut self, prefix: &[u8]) {
		trace!(target: "state-trace", "{:04x}: ClearPrefix {}",
			self.id,
			HexDisplay::from(&prefix),
		);
		let _guard = sp_panic_handler::AbortGuard::force_abort();
		if is_child_storage_key(prefix) {
			warn!(target: "trie", "Refuse to directly clear prefix that is part of child storage key");
			return;
		}

		self.mark_dirty();
		self.overlay.clear_prefix(prefix);
		self.backend.for_keys_with_prefix(prefix, |key| {
			self.overlay.set_storage(key.to_vec(), None);
		});
	}

	fn clear_child_prefix(
		&mut self,
		storage_key: ChildStorageKey,
		child_info: ChildInfo,
		prefix: &[u8],
	) {
		trace!(target: "state-trace", "{:04x}: ClearChildPrefix({}) {}",
			self.id,
			HexDisplay::from(&storage_key.as_ref()),
			HexDisplay::from(&prefix),
		);
		let _guard = sp_panic_handler::AbortGuard::force_abort();

		self.mark_dirty();
		self.overlay.clear_child_prefix(storage_key.as_ref(), child_info, prefix);
		self.backend.for_child_keys_with_prefix(storage_key.as_ref(), child_info, prefix, |key| {
			self.overlay.set_child_storage(storage_key.as_ref().to_vec(), child_info, key.to_vec(), None);
		});
	}

	fn chain_id(&self) -> u64 {
		42
	}

	fn storage_root(&mut self) -> Vec<u8> {
		let _guard = sp_panic_handler::AbortGuard::force_abort();
		if let Some((_, ref root)) = self.storage_transaction {
			trace!(target: "state-trace", "{:04x}: Root (cached) {}",
				self.id,
				HexDisplay::from(&root.as_ref()),
			);
			return root.encode();
		}

		let child_storage_keys = self.overlay.prospective.children.keys()
				.chain(self.overlay.committed.children.keys());
		let child_delta_iter = child_storage_keys.map(|storage_key|
			(
				storage_key.clone(),
				self.overlay.committed.children.get(storage_key)
					.into_iter()
					.flat_map(|(map, _)| map.iter().map(|(k, v)| (k.clone(), v.value.clone())))
					.chain(
						self.overlay.prospective.children.get(storage_key)
							.into_iter()
							.flat_map(|(map, _)| map.iter().map(|(k, v)| (k.clone(), v.value.clone())))
					),
				self.overlay.child_info(storage_key).cloned()
					.expect("child info initialized in either committed or prospective"),
			)
		);


		// compute and memoize
		let delta = self.overlay.committed.top.iter().map(|(k, v)| (k.clone(), v.value.clone()))
			.chain(self.overlay.prospective.top.iter().map(|(k, v)| (k.clone(), v.value.clone())));

		let (root, transaction) = self.backend.full_storage_root(delta, child_delta_iter);
		self.storage_transaction = Some((transaction, root));
		trace!(target: "state-trace", "{:04x}: Root {}",
			self.id,
			HexDisplay::from(&root.as_ref()),
		);
		root.encode()
	}

	fn child_storage_root(
		&mut self,
		storage_key: ChildStorageKey,
	) -> Vec<u8> {
		let _guard = sp_panic_handler::AbortGuard::force_abort();
		if self.storage_transaction.is_some() {
			let root = self
				.storage(storage_key.as_ref())
				.and_then(|k| Decode::decode(&mut &k[..]).ok())
				.unwrap_or(
					default_child_trie_root::<Layout<H>>(storage_key.as_ref())
				);
			trace!(target: "state-trace", "{:04x}: ChildRoot({}) (cached) {}",
				self.id,
				HexDisplay::from(&storage_key.as_ref()),
				HexDisplay::from(&root.as_ref()),
			);
			root.encode()
		} else {
			let storage_key = storage_key.as_ref();

			if let Some(child_info) = self.overlay.child_info(storage_key).cloned() {
				let (root, is_empty, _) = {
					let delta = self.overlay.committed.children.get(storage_key)
						.into_iter()
						.flat_map(|(map, _)| map.clone().into_iter().map(|(k, v)| (k, v.value)))
						.chain(
							self.overlay.prospective.children.get(storage_key)
								.into_iter()
								.flat_map(|(map, _)| map.clone().into_iter().map(|(k, v)| (k, v.value)))
						);

					self.backend.child_storage_root(storage_key, child_info.as_ref(), delta)
				};

				let root = root.encode();
				// We store update in the overlay in order to be able to use 'self.storage_transaction'
				// cache. This is brittle as it rely on Ext only querying the trie backend for
				// storage root.
				// A better design would be to manage 'child_storage_transaction' in a
				// similar way as 'storage_transaction' but for each child trie.
				if is_empty {
					self.overlay.set_storage(storage_key.into(), None);
				} else {
					self.overlay.set_storage(storage_key.into(), Some(root.clone()));
				}

				trace!(target: "state-trace", "{:04x}: ChildRoot({}) {}",
					self.id,
					HexDisplay::from(&storage_key.as_ref()),
					HexDisplay::from(&root.as_ref()),
				);
				root
			} else {
				// empty overlay
				let root = self
					.storage(storage_key.as_ref())
					.and_then(|k| Decode::decode(&mut &k[..]).ok())
					.unwrap_or(
						default_child_trie_root::<Layout<H>>(storage_key.as_ref())
					);
				trace!(target: "state-trace", "{:04x}: ChildRoot({}) (no change) {}",
					self.id,
					HexDisplay::from(&storage_key.as_ref()),
					HexDisplay::from(&root.as_ref()),
				);
				root.encode()
			}
		}
	}

	fn storage_changes_root(&mut self, parent_hash: &[u8]) -> Result<Option<Vec<u8>>, ()> {
<<<<<<< HEAD
		let _guard = panic_handler::AbortGuard::force_abort();
		self.changes_trie_transaction = build_changes_trie::<_, H, N>(
=======
		let _guard = sp_panic_handler::AbortGuard::force_abort();

		self.changes_trie_transaction = build_changes_trie::<_, T, H, N>(
>>>>>>> 40b1e530
			self.backend,
			self.changes_trie_state.as_ref(),
			self.overlay,
			H256::decode(&mut &parent_hash[..]).map_err(|e|
				trace!(
					target: "state-trace",
					"Failed to decode changes root parent hash: {}",
					e,
				)
			)?,
		)?;
		let result = Ok(
			self.changes_trie_transaction.as_ref().map(|(_, root, _)| root.encode())
		);

		trace!(target: "state-trace", "{:04x}: ChangesRoot({}) {:?}",
			self.id,
			HexDisplay::from(&parent_hash.as_ref()),
			result,
		);
		result
	}
}

<<<<<<< HEAD
impl<'a, H, B, N> externalities::ExtensionStore for Ext<'a, H, N, B>
=======
impl<'a, H, B, T, N> sp_externalities::ExtensionStore for Ext<'a, H, N, B, T>
>>>>>>> 40b1e530
where
	H: Hasher<Out=H256>,
	B: 'a + Backend<H>,
	N: crate::changes_trie::BlockNumber,
{
	fn extension_by_type_id(&mut self, type_id: TypeId) -> Option<&mut dyn Any> {
		self.extensions.as_mut().and_then(|exts| exts.get_mut(type_id))
	}
}

#[cfg(test)]
mod tests {
	use super::*;
	use hex_literal::hex;
	use num_traits::Zero;
	use codec::Encode;
	use sp_core::{Blake2Hasher, storage::well_known_keys::EXTRINSIC_INDEX, map};
	use crate::{
		changes_trie::{
			Configuration as ChangesTrieConfiguration,
			InMemoryStorage as TestChangesTrieStorage,
		}, backend::InMemory, overlayed_changes::OverlayedValue,
	};
	use sp_core::storage::{Storage, StorageChild};

	type TestBackend = InMemory<Blake2Hasher>;
	type TestExt<'a> = Ext<'a, Blake2Hasher, u64, TestBackend>;

	fn prepare_overlay_with_changes() -> OverlayedChanges {
		OverlayedChanges {
			prospective: vec![
				(EXTRINSIC_INDEX.to_vec(), OverlayedValue {
					value: Some(3u32.encode()),
					extrinsics: Some(vec![1].into_iter().collect())
				}),
				(vec![1], OverlayedValue {
					value: Some(vec![100].into_iter().collect()),
					extrinsics: Some(vec![1].into_iter().collect())
				}),
			].into_iter().collect(),
			committed: Default::default(),
			collect_extrinsics: true,
		}
	}

	fn changes_trie_config() -> ChangesTrieConfiguration {
		ChangesTrieConfiguration {
			digest_interval: 0,
			digest_levels: 0,
		}
	}

	#[test]
	fn storage_changes_root_is_none_when_storage_is_not_provided() {
		let mut overlay = prepare_overlay_with_changes();
		let backend = TestBackend::default();
		let mut ext = TestExt::new(&mut overlay, &backend, None, None);
		assert_eq!(ext.storage_changes_root(&H256::default().encode()).unwrap(), None);
	}

	#[test]
	fn storage_changes_root_is_none_when_state_is_not_provided() {
		let mut overlay = prepare_overlay_with_changes();
		let backend = TestBackend::default();
		let mut ext = TestExt::new(&mut overlay, &backend, None, None);
		assert_eq!(ext.storage_changes_root(&H256::default().encode()).unwrap(), None);
	}

	#[test]
	fn storage_changes_root_is_some_when_extrinsic_changes_are_non_empty() {
		let mut overlay = prepare_overlay_with_changes();
		let storage = TestChangesTrieStorage::with_blocks(vec![(99, Default::default())]);
		let state = Some(ChangesTrieState::new(changes_trie_config(), Zero::zero(), &storage));
		let backend = TestBackend::default();
		let mut ext = TestExt::new(&mut overlay, &backend, state, None);
		assert_eq!(
			ext.storage_changes_root(&H256::default().encode()).unwrap(),
			Some(hex!("bb0c2ef6e1d36d5490f9766cfcc7dfe2a6ca804504c3bb206053890d6dd02376").to_vec()),
		);
	}

	#[test]
	fn storage_changes_root_is_some_when_extrinsic_changes_are_empty() {
		let mut overlay = prepare_overlay_with_changes();
		overlay.prospective.top.get_mut(&vec![1]).unwrap().value = None;
		let storage = TestChangesTrieStorage::with_blocks(vec![(99, Default::default())]);
		let state = Some(ChangesTrieState::new(changes_trie_config(), Zero::zero(), &storage));
		let backend = TestBackend::default();
		let mut ext = TestExt::new(&mut overlay, &backend, state, None);
		assert_eq!(
			ext.storage_changes_root(&H256::default().encode()).unwrap(),
			Some(hex!("96f5aae4690e7302737b6f9b7f8567d5bbb9eac1c315f80101235a92d9ec27f4").to_vec()),
		);
	}

	#[test]
	fn next_storage_key_works() {
		let mut overlay = OverlayedChanges::default();
		overlay.set_storage(vec![20], None);
		overlay.set_storage(vec![30], Some(vec![31]));
		let backend = Storage {
			top: map![
				vec![10] => vec![10],
				vec![20] => vec![20],
				vec![40] => vec![40]
			],
			children: map![]
		}.into();

		let ext = TestExt::new(&mut overlay, &backend, None, None);

		// next_backend < next_overlay
		assert_eq!(ext.next_storage_key(&[5]), Some(vec![10]));

		// next_backend == next_overlay but next_overlay is a delete
		assert_eq!(ext.next_storage_key(&[10]), Some(vec![30]));

		// next_overlay < next_backend
		assert_eq!(ext.next_storage_key(&[20]), Some(vec![30]));

		// next_backend exist but next_overlay doesn't exist
		assert_eq!(ext.next_storage_key(&[30]), Some(vec![40]));

		drop(ext);
		overlay.set_storage(vec![50], Some(vec![50]));
		let ext = TestExt::new(&mut overlay, &backend, None, None);

		// next_overlay exist but next_backend doesn't exist
		assert_eq!(ext.next_storage_key(&[40]), Some(vec![50]));
	}

	#[test]
	fn next_child_storage_key_works() {
		const CHILD_KEY_1: &[u8] = b":child_storage:default:Child1";

		const CHILD_UUID_1: &[u8] = b"unique_id_1";
		const CHILD_INFO_1: ChildInfo<'static> = ChildInfo::new_default(CHILD_UUID_1);


		let child = || ChildStorageKey::from_slice(CHILD_KEY_1).unwrap();
		let mut overlay = OverlayedChanges::default();
		overlay.set_child_storage(child().as_ref().to_vec(), CHILD_INFO_1, vec![20], None);
		overlay.set_child_storage(child().as_ref().to_vec(), CHILD_INFO_1, vec![30], Some(vec![31]));
		let backend = Storage {
			top: map![],
			children: map![
				child().as_ref().to_vec() => StorageChild {
					data: map![
						vec![10] => vec![10],
						vec![20] => vec![20],
						vec![40] => vec![40]
					],
					child_info: CHILD_INFO_1.to_owned(),
				}
			],
		}.into();


		let ext = TestExt::new(&mut overlay, &backend, None, None);

		// next_backend < next_overlay
		assert_eq!(ext.next_child_storage_key(child(), CHILD_INFO_1, &[5]), Some(vec![10]));

		// next_backend == next_overlay but next_overlay is a delete
		assert_eq!(ext.next_child_storage_key(child(), CHILD_INFO_1, &[10]), Some(vec![30]));

		// next_overlay < next_backend
		assert_eq!(ext.next_child_storage_key(child(), CHILD_INFO_1, &[20]), Some(vec![30]));

		// next_backend exist but next_overlay doesn't exist
		assert_eq!(ext.next_child_storage_key(child(), CHILD_INFO_1, &[30]), Some(vec![40]));

		drop(ext);
		overlay.set_child_storage(child().as_ref().to_vec(), CHILD_INFO_1, vec![50], Some(vec![50]));
		let ext = TestExt::new(&mut overlay, &backend, None, None);

		// next_overlay exist but next_backend doesn't exist
		assert_eq!(ext.next_child_storage_key(child(), CHILD_INFO_1, &[40]), Some(vec![50]));
	}
}<|MERGE_RESOLUTION|>--- conflicted
+++ resolved
@@ -609,14 +609,9 @@
 	}
 
 	fn storage_changes_root(&mut self, parent_hash: &[u8]) -> Result<Option<Vec<u8>>, ()> {
-<<<<<<< HEAD
-		let _guard = panic_handler::AbortGuard::force_abort();
+		let _guard = sp_panic_handler::AbortGuard::force_abort();
+
 		self.changes_trie_transaction = build_changes_trie::<_, H, N>(
-=======
-		let _guard = sp_panic_handler::AbortGuard::force_abort();
-
-		self.changes_trie_transaction = build_changes_trie::<_, T, H, N>(
->>>>>>> 40b1e530
 			self.backend,
 			self.changes_trie_state.as_ref(),
 			self.overlay,
@@ -641,11 +636,7 @@
 	}
 }
 
-<<<<<<< HEAD
-impl<'a, H, B, N> externalities::ExtensionStore for Ext<'a, H, N, B>
-=======
-impl<'a, H, B, T, N> sp_externalities::ExtensionStore for Ext<'a, H, N, B, T>
->>>>>>> 40b1e530
+impl<'a, H, B, N> sp_externalities::ExtensionStore for Ext<'a, H, N, B>
 where
 	H: Hasher<Out=H256>,
 	B: 'a + Backend<H>,
