// Copyright 2017-2020 Parity Technologies (UK) Ltd.
// This file is part of Substrate.

// Substrate is free software: you can redistribute it and/or modify
// it under the terms of the GNU General Public License as published by
// the Free Software Foundation, either version 3 of the License, or
// (at your option) any later version.

// Substrate is distributed in the hope that it will be useful,
// but WITHOUT ANY WARRANTY; without even the implied warranty of
// MERCHANTABILITY or FITNESS FOR A PARTICULAR PURPOSE.  See the
// GNU General Public License for more details.

// You should have received a copy of the GNU General Public License
// along with Substrate.  If not, see <http://www.gnu.org/licenses/>.

//! Concrete externalities implementation.

use crate::{
	StorageKey, StorageValue, OverlayedChanges, StorageTransactionCache,
	backend::Backend,
	changes_trie::State as ChangesTrieState,
};

use hash_db::Hasher;
use sp_core::{
	storage::{well_known_keys::is_child_storage_key, ChildInfo},
	traits::Externalities, hexdisplay::HexDisplay,
};
use sp_trie::{trie_types::Layout, empty_child_trie_root};
use sp_externalities::Extensions;
use codec::{Decode, Encode};

use std::{error, fmt, any::{Any, TypeId}};
use log::{warn, trace};

const EXT_NOT_ALLOWED_TO_FAIL: &str = "Externalities not allowed to fail within runtime";

/// Errors that can occur when interacting with the externalities.
#[derive(Debug, Copy, Clone)]
pub enum Error<B, E> {
	/// Failure to load state data from the backend.
	#[allow(unused)]
	Backend(B),
	/// Failure to execute a function.
	#[allow(unused)]
	Executor(E),
}

impl<B: fmt::Display, E: fmt::Display> fmt::Display for Error<B, E> {
	fn fmt(&self, f: &mut fmt::Formatter) -> fmt::Result {
		match *self {
			Error::Backend(ref e) => write!(f, "Storage backend error: {}", e),
			Error::Executor(ref e) => write!(f, "Sub-call execution error: {}", e),
		}
	}
}

impl<B: error::Error, E: error::Error> error::Error for Error<B, E> {
	fn description(&self) -> &str {
		match *self {
			Error::Backend(..) => "backend error",
			Error::Executor(..) => "executor error",
		}
	}
}

/// Wraps a read-only backend, call executor, and current overlayed changes.
pub struct Ext<'a, H, N, B>
	where
		H: Hasher,
		B: 'a + Backend<H>,
		N: crate::changes_trie::BlockNumber,
{
	/// The overlayed changes to write to.
	overlay: &'a mut OverlayedChanges,
	/// The storage backend to read from.
	backend: &'a B,
	/// The cache for the storage transactions.
	storage_transaction_cache: &'a mut StorageTransactionCache<B::Transaction, H, N>,
	/// Changes trie state to read from.
	changes_trie_state: Option<ChangesTrieState<'a, H, N>>,
	/// Pseudo-unique id used for tracing.
	pub id: u16,
	/// Dummy usage of N arg.
	_phantom: std::marker::PhantomData<N>,
	/// Extensions registered with this instance.
	extensions: Option<&'a mut Extensions>,
}

impl<'a, H, N, B> Ext<'a, H, N, B>
where
	H: Hasher,
	H::Out: Ord + 'static + codec::Codec,
	B: 'a + Backend<H>,
	N: crate::changes_trie::BlockNumber,
{

	/// Create a new `Ext` from overlayed changes and read-only backend
	pub fn new(
		overlay: &'a mut OverlayedChanges,
		storage_transaction_cache: &'a mut StorageTransactionCache<B::Transaction, H, N>,
		backend: &'a B,
		changes_trie_state: Option<ChangesTrieState<'a, H, N>>,
		extensions: Option<&'a mut Extensions>,
	) -> Self {
		Ext {
			overlay,
			backend,
			changes_trie_state,
			storage_transaction_cache,
			id: rand::random(),
			_phantom: Default::default(),
			extensions,
		}
	}

	/// Invalidates the currently cached storage root and the db transaction.
	///
	/// Called when there are changes that likely will invalidate the storage root.
	fn mark_dirty(&mut self) {
		self.storage_transaction_cache.reset();
	}
}

#[cfg(test)]
impl<'a, H, N, B> Ext<'a, H, N, B>
where
	H: Hasher,
	H::Out: Ord + 'static,
	B: 'a + Backend<H>,
	N: crate::changes_trie::BlockNumber,
{
	pub fn storage_pairs(&self) -> Vec<(StorageKey, StorageValue)> {
		use std::collections::HashMap;

		self.backend.pairs().iter()
			.map(|&(ref k, ref v)| (k.to_vec(), Some(v.to_vec())))
			.chain(self.overlay.committed.top.clone().into_iter().map(|(k, v)| (k, v.value)))
			.chain(self.overlay.prospective.top.clone().into_iter().map(|(k, v)| (k, v.value)))
			.collect::<HashMap<_, _>>()
			.into_iter()
			.filter_map(|(k, maybe_val)| maybe_val.map(|val| (k, val)))
			.collect()
	}
}

impl<'a, H, B, N> Externalities for Ext<'a, H, N, B>
where
	H: Hasher,
	H::Out: Ord + 'static + codec::Codec,
	B: 'a + Backend<H>,
	N: crate::changes_trie::BlockNumber,
{
	fn storage(&self, key: &[u8]) -> Option<StorageValue> {
		let _guard = sp_panic_handler::AbortGuard::force_abort();
		let result = self.overlay.storage(key).map(|x| x.map(|x| x.to_vec())).unwrap_or_else(||
			self.backend.storage(key).expect(EXT_NOT_ALLOWED_TO_FAIL));
		trace!(target: "state-trace", "{:04x}: Get {}={:?}",
			self.id,
			HexDisplay::from(&key),
			result.as_ref().map(HexDisplay::from)
		);
		result
	}

	fn storage_hash(&self, key: &[u8]) -> Option<Vec<u8>> {
		let _guard = sp_panic_handler::AbortGuard::force_abort();
		let result = self.overlay
			.storage(key)
			.map(|x| x.map(|x| H::hash(x)))
			.unwrap_or_else(|| self.backend.storage_hash(key).expect(EXT_NOT_ALLOWED_TO_FAIL));

		trace!(target: "state-trace", "{:04x}: Hash {}={:?}",
			self.id,
			HexDisplay::from(&key),
			result,
		);
		result.map(|r| r.encode())
	}

	fn child_storage(
		&self,
		child_info: &ChildInfo,
		key: &[u8],
	) -> Option<StorageValue> {
		let _guard = sp_panic_handler::AbortGuard::force_abort();
		let result = self.overlay
			.child_storage(child_info, key)
			.map(|x| x.map(|x| x.to_vec()))
			.unwrap_or_else(||
				self.backend.child_storage(child_info, key)
					.expect(EXT_NOT_ALLOWED_TO_FAIL)
			);

		trace!(target: "state-trace", "{:04x}: GetChild({}) {}={:?}",
			self.id,
			HexDisplay::from(&child_info.storage_key()),
			HexDisplay::from(&key),
			result.as_ref().map(HexDisplay::from)
		);

		result
	}

	fn child_storage_hash(
		&self,
		child_info: &ChildInfo,
		key: &[u8],
	) -> Option<Vec<u8>> {
		let _guard = sp_panic_handler::AbortGuard::force_abort();
		let result = self.overlay
			.child_storage(child_info, key)
			.map(|x| x.map(|x| H::hash(x)))
			.unwrap_or_else(||
				self.backend.child_storage_hash(child_info, key)
					.expect(EXT_NOT_ALLOWED_TO_FAIL)
			);

		trace!(target: "state-trace", "{:04x}: ChildHash({}) {}={:?}",
			self.id,
			HexDisplay::from(&child_info.storage_key()),
			HexDisplay::from(&key),
			result,
		);

		result.map(|r| r.encode())
	}

<<<<<<< HEAD
	fn original_child_storage(
		&self,
		child_info: &ChildInfo,
		key: &[u8],
	) -> Option<StorageValue> {
		let _guard = sp_panic_handler::AbortGuard::force_abort();
		let result = self.backend
			.child_storage(child_info, key)
			.expect(EXT_NOT_ALLOWED_TO_FAIL);

		trace!(target: "state-trace", "{:04x}: ChildOriginal({}) {}={:?}",
			self.id,
			HexDisplay::from(&child_info.storage_key()),
			HexDisplay::from(&key),
			result.as_ref().map(HexDisplay::from),
		);

		result
	}

	fn original_child_storage_hash(
		&self,
		child_info: &ChildInfo,
		key: &[u8],
	) -> Option<Vec<u8>> {
		let _guard = sp_panic_handler::AbortGuard::force_abort();
		let result = self.backend
			.child_storage_hash(child_info, key)
			.expect(EXT_NOT_ALLOWED_TO_FAIL);

		trace!(target: "state-trace", "{}: ChildHashOriginal({}) {}={:?}",
			self.id,
			HexDisplay::from(&child_info.storage_key()),
			HexDisplay::from(&key),
			result,
		);
		result.map(|r| r.encode())
	}

=======
>>>>>>> b82f2631
	fn exists_storage(&self, key: &[u8]) -> bool {
		let _guard = sp_panic_handler::AbortGuard::force_abort();
		let result = match self.overlay.storage(key) {
			Some(x) => x.is_some(),
			_ => self.backend.exists_storage(key).expect(EXT_NOT_ALLOWED_TO_FAIL),
		};

		trace!(target: "state-trace", "{:04x}: Exists {}={:?}",
			self.id,
			HexDisplay::from(&key),
			result,
		);

		result
	}

	fn exists_child_storage(
		&self,
		child_info: &ChildInfo,
		key: &[u8],
	) -> bool {
		let _guard = sp_panic_handler::AbortGuard::force_abort();

		let result = match self.overlay.child_storage(child_info, key) {
			Some(x) => x.is_some(),
			_ => self.backend
				.exists_child_storage(child_info, key)
				.expect(EXT_NOT_ALLOWED_TO_FAIL),
		};

		trace!(target: "state-trace", "{:04x}: ChildExists({}) {}={:?}",
			self.id,
			HexDisplay::from(&child_info.storage_key()),
			HexDisplay::from(&key),
			result,
		);
		result
	}

	fn next_storage_key(&self, key: &[u8]) -> Option<StorageKey> {
		let next_backend_key = self.backend.next_storage_key(key).expect(EXT_NOT_ALLOWED_TO_FAIL);
		let next_overlay_key_change = self.overlay.next_storage_key_change(key);

		match (next_backend_key, next_overlay_key_change) {
			(Some(backend_key), Some(overlay_key)) if &backend_key[..] < overlay_key.0 => Some(backend_key),
			(backend_key, None) => backend_key,
			(_, Some(overlay_key)) => if overlay_key.1.value.is_some() {
				Some(overlay_key.0.to_vec())
			} else {
				self.next_storage_key(&overlay_key.0[..])
			},
		}
	}

	fn next_child_storage_key(
		&self,
		child_info: &ChildInfo,
		key: &[u8],
	) -> Option<StorageKey> {
		let next_backend_key = self.backend
			.next_child_storage_key(child_info, key)
			.expect(EXT_NOT_ALLOWED_TO_FAIL);
		let next_overlay_key_change = self.overlay.next_child_storage_key_change(
			child_info.storage_key(),
			key
		);

		match (next_backend_key, next_overlay_key_change) {
			(Some(backend_key), Some(overlay_key)) if &backend_key[..] < overlay_key.0 => Some(backend_key),
			(backend_key, None) => backend_key,
			(_, Some(overlay_key)) => if overlay_key.1.value.is_some() {
				Some(overlay_key.0.to_vec())
			} else {
				self.next_child_storage_key(
					child_info,
					&overlay_key.0[..],
				)
			},
		}
	}

	fn place_storage(&mut self, key: StorageKey, value: Option<StorageValue>) {
		trace!(target: "state-trace", "{:04x}: Put {}={:?}",
			self.id,
			HexDisplay::from(&key),
			value.as_ref().map(HexDisplay::from)
		);
		let _guard = sp_panic_handler::AbortGuard::force_abort();
		if is_child_storage_key(&key) {
			warn!(target: "trie", "Refuse to directly set child storage key");
			return;
		}

		self.mark_dirty();
		self.overlay.set_storage(key, value);
	}

	fn place_child_storage(
		&mut self,
		child_info: &ChildInfo,
		key: StorageKey,
		value: Option<StorageValue>,
	) {
		trace!(target: "state-trace", "{:04x}: PutChild({}) {}={:?}",
			self.id,
			HexDisplay::from(&child_info.storage_key()),
			HexDisplay::from(&key),
			value.as_ref().map(HexDisplay::from)
		);
		let _guard = sp_panic_handler::AbortGuard::force_abort();

		self.mark_dirty();
		self.overlay.set_child_storage(child_info, key, value);
	}

	fn kill_child_storage(
		&mut self,
		child_info: &ChildInfo,
	) {
		trace!(target: "state-trace", "{:04x}: KillChild({})",
			self.id,
			HexDisplay::from(&child_info.storage_key()),
		);
		let _guard = sp_panic_handler::AbortGuard::force_abort();

		self.mark_dirty();
		self.overlay.clear_child_storage(child_info);
		self.backend.for_keys_in_child_storage(child_info, |key| {
			self.overlay.set_child_storage(child_info, key.to_vec(), None);
		});
	}

	fn clear_prefix(&mut self, prefix: &[u8]) {
		trace!(target: "state-trace", "{:04x}: ClearPrefix {}",
			self.id,
			HexDisplay::from(&prefix),
		);
		let _guard = sp_panic_handler::AbortGuard::force_abort();
		if is_child_storage_key(prefix) {
			warn!(target: "trie", "Refuse to directly clear prefix that is part of child storage key");
			return;
		}

		self.mark_dirty();
		self.overlay.clear_prefix(prefix);
		self.backend.for_keys_with_prefix(prefix, |key| {
			self.overlay.set_storage(key.to_vec(), None);
		});
	}

	fn clear_child_prefix(
		&mut self,
		child_info: &ChildInfo,
		prefix: &[u8],
	) {
		trace!(target: "state-trace", "{:04x}: ClearChildPrefix({}) {}",
			self.id,
			HexDisplay::from(&child_info.storage_key()),
			HexDisplay::from(&prefix),
		);
		let _guard = sp_panic_handler::AbortGuard::force_abort();

		self.mark_dirty();
		self.overlay.clear_child_prefix(child_info, prefix);
		self.backend.for_child_keys_with_prefix(child_info, prefix, |key| {
			self.overlay.set_child_storage(child_info, key.to_vec(), None);
		});
	}

	fn chain_id(&self) -> u64 {
		42
	}

	fn storage_root(&mut self) -> Vec<u8> {
		let _guard = sp_panic_handler::AbortGuard::force_abort();
		if let Some(ref root) = self.storage_transaction_cache.transaction_storage_root {
			trace!(target: "state-trace", "{:04x}: Root (cached) {}",
				self.id,
				HexDisplay::from(&root.as_ref()),
			);
			return root.encode();
		}

		let root = self.overlay.storage_root(self.backend, self.storage_transaction_cache);
		trace!(target: "state-trace", "{:04x}: Root {}", self.id, HexDisplay::from(&root.as_ref()));
		root.encode()
	}

	fn child_storage_root(
		&mut self,
		child_info: &ChildInfo,
	) -> Vec<u8> {
		let _guard = sp_panic_handler::AbortGuard::force_abort();
		let storage_key = child_info.storage_key();
		let prefixed_storage_key = child_info.prefixed_storage_key();
		if self.storage_transaction_cache.transaction_storage_root.is_some() {
			let root = self
				.storage(prefixed_storage_key.as_slice())
				.and_then(|k| Decode::decode(&mut &k[..]).ok())
				.unwrap_or(
					empty_child_trie_root::<Layout<H>>()
				);
			trace!(target: "state-trace", "{:04x}: ChildRoot({}) (cached) {}",
				self.id,
				HexDisplay::from(&storage_key),
				HexDisplay::from(&root.as_ref()),
			);
			root.encode()
		} else {

			if let Some(child_info) = self.overlay.default_child_info(storage_key).cloned() {
				let (root, is_empty, _) = {
					let delta = self.overlay.committed.children_default.get(storage_key)
						.into_iter()
						.flat_map(|(map, _)| map.clone().into_iter().map(|(k, v)| (k, v.value)))
						.chain(
							self.overlay.prospective.children_default.get(storage_key)
								.into_iter()
								.flat_map(|(map, _)| map.clone().into_iter().map(|(k, v)| (k, v.value)))
						);

					self.backend.child_storage_root(&child_info, delta)
				};

				let root = root.encode();
				// We store update in the overlay in order to be able to use 'self.storage_transaction'
				// cache. This is brittle as it rely on Ext only querying the trie backend for
				// storage root.
				// A better design would be to manage 'child_storage_transaction' in a
				// similar way as 'storage_transaction' but for each child trie.
				if is_empty {
					self.overlay.set_storage(prefixed_storage_key, None);
				} else {
					self.overlay.set_storage(prefixed_storage_key, Some(root.clone()));
				}

				trace!(target: "state-trace", "{:04x}: ChildRoot({}) {}",
					self.id,
					HexDisplay::from(&storage_key.as_ref()),
					HexDisplay::from(&root.as_ref()),
				);
				root
			} else {
				// empty overlay
				let root = self
					.storage(prefixed_storage_key.as_slice())
					.and_then(|k| Decode::decode(&mut &k[..]).ok())
					.unwrap_or(
						empty_child_trie_root::<Layout<H>>()
					);
				trace!(target: "state-trace", "{:04x}: ChildRoot({}) (no change) {}",
					self.id,
					HexDisplay::from(&storage_key.as_ref()),
					HexDisplay::from(&root.as_ref()),
				);
				root.encode()
			}
		}
	}

	fn storage_changes_root(&mut self, parent_hash: &[u8]) -> Result<Option<Vec<u8>>, ()> {
		let _guard = sp_panic_handler::AbortGuard::force_abort();
		let root = self.overlay.changes_trie_root(
			self.backend,
			self.changes_trie_state.as_ref(),
			Decode::decode(&mut &parent_hash[..]).map_err(|e|
				trace!(
					target: "state-trace",
					"Failed to decode changes root parent hash: {}",
					e,
				)
			)?,
			true,
			self.storage_transaction_cache,
		);

		trace!(target: "state-trace", "{:04x}: ChangesRoot({}) {:?}",
			self.id,
			HexDisplay::from(&parent_hash),
			root,
		);

		root.map(|r| r.map(|o| o.encode()))
	}

	fn wipe(&mut self) {
		self.overlay.discard_prospective();
		self.overlay.drain_storage_changes(&self.backend, None, Default::default(), self.storage_transaction_cache)
			.expect(EXT_NOT_ALLOWED_TO_FAIL);
		self.storage_transaction_cache.reset();
		self.backend.wipe().expect(EXT_NOT_ALLOWED_TO_FAIL)
	}

	fn commit(&mut self) {
		self.overlay.commit_prospective();
		let changes = self.overlay.drain_storage_changes(&self.backend, None, Default::default(), self.storage_transaction_cache)
			.expect(EXT_NOT_ALLOWED_TO_FAIL);
		self.backend.commit(
			changes.transaction_storage_root,
			changes.transaction,
		).expect(EXT_NOT_ALLOWED_TO_FAIL);
		self.storage_transaction_cache.reset();
	}
}

impl<'a, H, B, N> sp_externalities::ExtensionStore for Ext<'a, H, N, B>
where
	H: Hasher,
	B: 'a + Backend<H>,
	N: crate::changes_trie::BlockNumber,
{
	fn extension_by_type_id(&mut self, type_id: TypeId) -> Option<&mut dyn Any> {
		self.extensions.as_mut().and_then(|exts| exts.get_mut(type_id))
	}
}

#[cfg(test)]
mod tests {
	use super::*;
	use hex_literal::hex;
	use num_traits::Zero;
	use codec::Encode;
	use sp_core::{H256, Blake2Hasher, storage::well_known_keys::EXTRINSIC_INDEX, map};
	use crate::{
		changes_trie::{
			Configuration as ChangesTrieConfiguration,
			InMemoryStorage as TestChangesTrieStorage,
		}, InMemoryBackend, overlayed_changes::OverlayedValue,
	};
	use sp_core::storage::{Storage, StorageChild};

	type TestBackend = InMemoryBackend<Blake2Hasher>;
	type TestExt<'a> = Ext<'a, Blake2Hasher, u64, TestBackend>;


	fn prepare_overlay_with_changes() -> OverlayedChanges {
		OverlayedChanges {
			prospective: vec![
				(EXTRINSIC_INDEX.to_vec(), OverlayedValue {
					value: Some(3u32.encode()),
					extrinsics: Some(vec![1].into_iter().collect())
				}),
				(vec![1], OverlayedValue {
					value: Some(vec![100].into_iter().collect()),
					extrinsics: Some(vec![1].into_iter().collect())
				}),
			].into_iter().collect(),
			committed: Default::default(),
			collect_extrinsics: true,
		}
	}

	fn changes_trie_config() -> ChangesTrieConfiguration {
		ChangesTrieConfiguration {
			digest_interval: 0,
			digest_levels: 0,
		}
	}

	#[test]
	fn storage_changes_root_is_none_when_storage_is_not_provided() {
		let mut overlay = prepare_overlay_with_changes();
		let mut cache = StorageTransactionCache::default();
		let backend = TestBackend::default();
		let mut ext = TestExt::new(&mut overlay, &mut cache, &backend, None, None);
		assert_eq!(ext.storage_changes_root(&H256::default().encode()).unwrap(), None);
	}

	#[test]
	fn storage_changes_root_is_none_when_state_is_not_provided() {
		let mut overlay = prepare_overlay_with_changes();
		let mut cache = StorageTransactionCache::default();
		let backend = TestBackend::default();
		let mut ext = TestExt::new(&mut overlay, &mut cache, &backend, None, None);
		assert_eq!(ext.storage_changes_root(&H256::default().encode()).unwrap(), None);
	}

	#[test]
	fn storage_changes_root_is_some_when_extrinsic_changes_are_non_empty() {
		let mut overlay = prepare_overlay_with_changes();
		let mut cache = StorageTransactionCache::default();
		let storage = TestChangesTrieStorage::with_blocks(vec![(99, Default::default())]);
		let state = Some(ChangesTrieState::new(changes_trie_config(), Zero::zero(), &storage));
		let backend = TestBackend::default();
		let mut ext = TestExt::new(&mut overlay, &mut cache, &backend, state, None);
		assert_eq!(
			ext.storage_changes_root(&H256::default().encode()).unwrap(),
			Some(hex!("bb0c2ef6e1d36d5490f9766cfcc7dfe2a6ca804504c3bb206053890d6dd02376").to_vec()),
		);
	}

	#[test]
	fn storage_changes_root_is_some_when_extrinsic_changes_are_empty() {
		let mut overlay = prepare_overlay_with_changes();
		let mut cache = StorageTransactionCache::default();
		overlay.prospective.top.get_mut(&vec![1]).unwrap().value = None;
		let storage = TestChangesTrieStorage::with_blocks(vec![(99, Default::default())]);
		let state = Some(ChangesTrieState::new(changes_trie_config(), Zero::zero(), &storage));
		let backend = TestBackend::default();
		let mut ext = TestExt::new(&mut overlay, &mut cache, &backend, state, None);
		assert_eq!(
			ext.storage_changes_root(&H256::default().encode()).unwrap(),
			Some(hex!("96f5aae4690e7302737b6f9b7f8567d5bbb9eac1c315f80101235a92d9ec27f4").to_vec()),
		);
	}

	#[test]
	fn next_storage_key_works() {
		let mut cache = StorageTransactionCache::default();
		let mut overlay = OverlayedChanges::default();
		overlay.set_storage(vec![20], None);
		overlay.set_storage(vec![30], Some(vec![31]));
		let backend = Storage {
			top: map![
				vec![10] => vec![10],
				vec![20] => vec![20],
				vec![40] => vec![40]
			],
			children_default: map![]
		}.into();

		let ext = TestExt::new(&mut overlay, &mut cache, &backend, None, None);

		// next_backend < next_overlay
		assert_eq!(ext.next_storage_key(&[5]), Some(vec![10]));

		// next_backend == next_overlay but next_overlay is a delete
		assert_eq!(ext.next_storage_key(&[10]), Some(vec![30]));

		// next_overlay < next_backend
		assert_eq!(ext.next_storage_key(&[20]), Some(vec![30]));

		// next_backend exist but next_overlay doesn't exist
		assert_eq!(ext.next_storage_key(&[30]), Some(vec![40]));

		drop(ext);
		overlay.set_storage(vec![50], Some(vec![50]));
		let ext = TestExt::new(&mut overlay, &mut cache, &backend, None, None);

		// next_overlay exist but next_backend doesn't exist
		assert_eq!(ext.next_storage_key(&[40]), Some(vec![50]));
	}

	#[test]
	fn next_child_storage_key_works() {
		let child_info = ChildInfo::new_default(b"Child1");
		let child_info = &child_info;

		let mut cache = StorageTransactionCache::default();
		let mut overlay = OverlayedChanges::default();
		overlay.set_child_storage(child_info, vec![20], None);
		overlay.set_child_storage(child_info, vec![30], Some(vec![31]));
		let backend = Storage {
			top: map![],
			children_default: map![
				child_info.storage_key().to_vec() => StorageChild {
					data: map![
						vec![10] => vec![10],
						vec![20] => vec![20],
						vec![40] => vec![40]
					],
					child_info: child_info.to_owned(),
				}
			],
		}.into();


		let ext = TestExt::new(&mut overlay, &mut cache, &backend, None, None);

		// next_backend < next_overlay
		assert_eq!(ext.next_child_storage_key(child_info, &[5]), Some(vec![10]));

		// next_backend == next_overlay but next_overlay is a delete
		assert_eq!(ext.next_child_storage_key(child_info, &[10]), Some(vec![30]));

		// next_overlay < next_backend
		assert_eq!(ext.next_child_storage_key(child_info, &[20]), Some(vec![30]));

		// next_backend exist but next_overlay doesn't exist
		assert_eq!(ext.next_child_storage_key(child_info, &[30]), Some(vec![40]));

		drop(ext);
		overlay.set_child_storage(child_info, vec![50], Some(vec![50]));
		let ext = TestExt::new(&mut overlay, &mut cache, &backend, None, None);

		// next_overlay exist but next_backend doesn't exist
		assert_eq!(ext.next_child_storage_key(child_info, &[40]), Some(vec![50]));
	}

	#[test]
	fn child_storage_works() {
		let child_info = ChildInfo::new_default(b"Child1");
		let child_info = &child_info;
		let mut cache = StorageTransactionCache::default();
		let mut overlay = OverlayedChanges::default();
		overlay.set_child_storage(child_info, vec![20], None);
		overlay.set_child_storage(child_info, vec![30], Some(vec![31]));
		let backend = Storage {
			top: map![],
			children_default: map![
				child_info.storage_key().to_vec() => StorageChild {
					data: map![
						vec![10] => vec![10],
						vec![20] => vec![20],
						vec![30] => vec![40]
					],
					child_info: child_info.to_owned(),
				}
			],
		}.into();

		let ext = TestExt::new(&mut overlay, &mut cache, &backend, None, None);

<<<<<<< HEAD
		assert_eq!(ext.child_storage(child_info, &[10]), Some(vec![10]));
		assert_eq!(ext.original_child_storage(child_info, &[10]), Some(vec![10]));
=======
		assert_eq!(ext.child_storage(child(), CHILD_INFO_1, &[10]), Some(vec![10]));
>>>>>>> b82f2631
		assert_eq!(
			ext.child_storage_hash(child_info, &[10]),
			Some(Blake2Hasher::hash(&[10]).as_ref().to_vec()),
		);

<<<<<<< HEAD
		assert_eq!(ext.child_storage(child_info, &[20]), None);
		assert_eq!(ext.original_child_storage(child_info, &[20]), Some(vec![20]));
=======
		assert_eq!(ext.child_storage(child(), CHILD_INFO_1, &[20]), None);
>>>>>>> b82f2631
		assert_eq!(
			ext.child_storage_hash(child_info, &[20]),
			None,
		);

<<<<<<< HEAD
		assert_eq!(ext.child_storage(child_info, &[30]), Some(vec![31]));
		assert_eq!(ext.original_child_storage(child_info, &[30]), Some(vec![40]));
=======
		assert_eq!(ext.child_storage(child(), CHILD_INFO_1, &[30]), Some(vec![31]));
>>>>>>> b82f2631
		assert_eq!(
			ext.child_storage_hash(child_info, &[30]),
			Some(Blake2Hasher::hash(&[31]).as_ref().to_vec()),
		);
	}
}<|MERGE_RESOLUTION|>--- conflicted
+++ resolved
@@ -227,48 +227,6 @@
 		result.map(|r| r.encode())
 	}
 
-<<<<<<< HEAD
-	fn original_child_storage(
-		&self,
-		child_info: &ChildInfo,
-		key: &[u8],
-	) -> Option<StorageValue> {
-		let _guard = sp_panic_handler::AbortGuard::force_abort();
-		let result = self.backend
-			.child_storage(child_info, key)
-			.expect(EXT_NOT_ALLOWED_TO_FAIL);
-
-		trace!(target: "state-trace", "{:04x}: ChildOriginal({}) {}={:?}",
-			self.id,
-			HexDisplay::from(&child_info.storage_key()),
-			HexDisplay::from(&key),
-			result.as_ref().map(HexDisplay::from),
-		);
-
-		result
-	}
-
-	fn original_child_storage_hash(
-		&self,
-		child_info: &ChildInfo,
-		key: &[u8],
-	) -> Option<Vec<u8>> {
-		let _guard = sp_panic_handler::AbortGuard::force_abort();
-		let result = self.backend
-			.child_storage_hash(child_info, key)
-			.expect(EXT_NOT_ALLOWED_TO_FAIL);
-
-		trace!(target: "state-trace", "{}: ChildHashOriginal({}) {}={:?}",
-			self.id,
-			HexDisplay::from(&child_info.storage_key()),
-			HexDisplay::from(&key),
-			result,
-		);
-		result.map(|r| r.encode())
-	}
-
-=======
->>>>>>> b82f2631
 	fn exists_storage(&self, key: &[u8]) -> bool {
 		let _guard = sp_panic_handler::AbortGuard::force_abort();
 		let result = match self.overlay.storage(key) {
@@ -782,34 +740,19 @@
 
 		let ext = TestExt::new(&mut overlay, &mut cache, &backend, None, None);
 
-<<<<<<< HEAD
 		assert_eq!(ext.child_storage(child_info, &[10]), Some(vec![10]));
-		assert_eq!(ext.original_child_storage(child_info, &[10]), Some(vec![10]));
-=======
-		assert_eq!(ext.child_storage(child(), CHILD_INFO_1, &[10]), Some(vec![10]));
->>>>>>> b82f2631
 		assert_eq!(
 			ext.child_storage_hash(child_info, &[10]),
 			Some(Blake2Hasher::hash(&[10]).as_ref().to_vec()),
 		);
 
-<<<<<<< HEAD
 		assert_eq!(ext.child_storage(child_info, &[20]), None);
-		assert_eq!(ext.original_child_storage(child_info, &[20]), Some(vec![20]));
-=======
-		assert_eq!(ext.child_storage(child(), CHILD_INFO_1, &[20]), None);
->>>>>>> b82f2631
 		assert_eq!(
 			ext.child_storage_hash(child_info, &[20]),
 			None,
 		);
 
-<<<<<<< HEAD
 		assert_eq!(ext.child_storage(child_info, &[30]), Some(vec![31]));
-		assert_eq!(ext.original_child_storage(child_info, &[30]), Some(vec![40]));
-=======
-		assert_eq!(ext.child_storage(child(), CHILD_INFO_1, &[30]), Some(vec![31]));
->>>>>>> b82f2631
 		assert_eq!(
 			ext.child_storage_hash(child_info, &[30]),
 			Some(Blake2Hasher::hash(&[31]).as_ref().to_vec()),
