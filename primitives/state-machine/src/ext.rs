--- conflicted
+++ resolved
@@ -659,11 +659,7 @@
 		}, backend::InMemory, overlayed_changes::{OverlayedValue, OverlayedChangeSet},
 	};
 	use sp_core::storage::{Storage, StorageChild};
-<<<<<<< HEAD
-	use sp_historical_data::synch_linear_transaction::{History, HistoricalValue, State};
-=======
 	use sp_historical_data::synch_linear_transaction::{History, HistoricalEntry, State};
->>>>>>> dc4462a6
 
 	type TestBackend = InMemory<Blake2Hasher>;
 	type TestChangesTrieStorage = InMemoryChangesTrieStorage<Blake2Hasher, u64>;
@@ -685,21 +681,13 @@
 							value: Some(3u32.encode()),
 							extrinsics: Some(vec![1].into_iter().collect())
 						}, State::Committed),
-<<<<<<< HEAD
-					].into_iter().map(|(value, index)| HistoricalValue { value, index }))),
-=======
 					].into_iter().map(|(value, index)| HistoricalEntry { value, index }))),
->>>>>>> dc4462a6
 					(vec![1], History::from_iter(vec![
 						(OverlayedValue {
 							value: Some(vec![100]),
 							extrinsics: Some(vec![1].into_iter().collect())
 						}, State::Committed),
-<<<<<<< HEAD
-					].into_iter().map(|(value, index)| HistoricalValue { value, index }))),
-=======
 					].into_iter().map(|(value, index)| HistoricalEntry { value, index }))),
->>>>>>> dc4462a6
 				].into_iter().collect(),
 			},
 		}
