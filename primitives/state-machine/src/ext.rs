// Copyright 2017-2019 Parity Technologies (UK) Ltd.
// This file is part of Substrate.

// Substrate is free software: you can redistribute it and/or modify
// it under the terms of the GNU General Public License as published by
// the Free Software Foundation, either version 3 of the License, or
// (at your option) any later version.

// Substrate is distributed in the hope that it will be useful,
// but WITHOUT ANY WARRANTY; without even the implied warranty of
// MERCHANTABILITY or FITNESS FOR A PARTICULAR PURPOSE.  See the
// GNU General Public License for more details.

// You should have received a copy of the GNU General Public License
// along with Substrate.  If not, see <http://www.gnu.org/licenses/>.

//! Concrete externalities implementation.

use crate::{
	backend::Backend, OverlayedChanges, StorageTransactionCache,
	changes_trie::Storage as ChangesTrieStorage,
};

use hash_db::Hasher;
use sp_core::{
	storage::{ChildStorageKey, well_known_keys::is_child_storage_key, ChildInfo},
	traits::Externalities, hexdisplay::HexDisplay,
};
<<<<<<< HEAD
use trie::{trie_types::Layout, default_child_trie_root};
use externalities::Extensions;
=======
use sp_trie::{trie_types::Layout, MemoryDB, default_child_trie_root};
use sp_externalities::Extensions;
>>>>>>> 40a16efe
use codec::{Decode, Encode};

use std::{error, fmt, any::{Any, TypeId}};
use log::{warn, trace};

const EXT_NOT_ALLOWED_TO_FAIL: &str = "Externalities not allowed to fail within runtime";

/// Errors that can occur when interacting with the externalities.
#[derive(Debug, Copy, Clone)]
pub enum Error<B, E> {
	/// Failure to load state data from the backend.
	#[allow(unused)]
	Backend(B),
	/// Failure to execute a function.
	#[allow(unused)]
	Executor(E),
}

impl<B: fmt::Display, E: fmt::Display> fmt::Display for Error<B, E> {
	fn fmt(&self, f: &mut fmt::Formatter) -> fmt::Result {
		match *self {
			Error::Backend(ref e) => write!(f, "Storage backend error: {}", e),
			Error::Executor(ref e) => write!(f, "Sub-call execution error: {}", e),
		}
	}
}

impl<B: error::Error, E: error::Error> error::Error for Error<B, E> {
	fn description(&self) -> &str {
		match *self {
			Error::Backend(..) => "backend error",
			Error::Executor(..) => "executor error",
		}
	}
}

/// Wraps a read-only backend, call executor, and current overlayed changes.
pub struct Ext<'a, H, N, B, T>
	where
		H: Hasher,
		B: 'a + Backend<H>,
		N: crate::changes_trie::BlockNumber,
{
	/// The overlayed changes to write to.
	overlay: &'a mut OverlayedChanges,
	/// The storage backend to read from.
	backend: &'a B,
	/// The cache for the storage transactions.
	storage_transaction_cache: &'a mut StorageTransactionCache<B::Transaction, H, N>,
	/// Changes trie storage to read from.
	changes_trie_storage: Option<&'a T>,
	/// Pseudo-unique id used for tracing.
	pub id: u16,
	/// Dummy usage of N arg.
	_phantom: std::marker::PhantomData<N>,
	/// Extensions registered with this instance.
	extensions: Option<&'a mut Extensions>,
}

impl<'a, H, N, B, T> Ext<'a, H, N, B, T>
where
	H: Hasher,
	H::Out: Ord + 'static + codec::Codec,
	B: 'a + Backend<H>,
	T: 'a + ChangesTrieStorage<H, N>,
	N: crate::changes_trie::BlockNumber,
{

	/// Create a new `Ext` from overlayed changes and read-only backend
	pub fn new(
		overlay: &'a mut OverlayedChanges,
		storage_transaction_cache: &'a mut StorageTransactionCache<B::Transaction, H, N>,
		backend: &'a B,
		changes_trie_storage: Option<&'a T>,
		extensions: Option<&'a mut Extensions>,
	) -> Self {
		Ext {
			overlay,
			backend,
			changes_trie_storage,
			storage_transaction_cache,
			id: rand::random(),
			_phantom: Default::default(),
			extensions,
		}
	}

	/// Invalidates the currently cached storage root and the db transaction.
	///
	/// Called when there are changes that likely will invalidate the storage root.
	fn mark_dirty(&mut self) {
		self.storage_transaction_cache.reset();
	}
}

#[cfg(test)]
impl<'a, H, N, B, T> Ext<'a, H, N, B, T>
where
	H: Hasher,
	H::Out: Ord + 'static,
	B: 'a + Backend<H>,
	T: 'a + ChangesTrieStorage<H, N>,
	N: crate::changes_trie::BlockNumber,
{
	pub fn storage_pairs(&self) -> Vec<(Vec<u8>, Vec<u8>)> {
		use std::collections::HashMap;

		self.backend.pairs().iter()
			.map(|&(ref k, ref v)| (k.to_vec(), Some(v.to_vec())))
			.chain(self.overlay.committed.top.clone().into_iter().map(|(k, v)| (k, v.value)))
			.chain(self.overlay.prospective.top.clone().into_iter().map(|(k, v)| (k, v.value)))
			.collect::<HashMap<_, _>>()
			.into_iter()
			.filter_map(|(k, maybe_val)| maybe_val.map(|val| (k, val)))
			.collect()
	}
}

impl<'a, H, B, T, N> Externalities for Ext<'a, H, N, B, T>
where
	H: Hasher,
	H::Out: Ord + 'static + codec::Codec,
	B: 'a + Backend<H>,
	T: 'a + ChangesTrieStorage<H, N>,
	N: crate::changes_trie::BlockNumber,
{
	fn storage(&self, key: &[u8]) -> Option<Vec<u8>> {
		let _guard = sp_panic_handler::AbortGuard::force_abort();
		let result = self.overlay.storage(key).map(|x| x.map(|x| x.to_vec())).unwrap_or_else(||
			self.backend.storage(key).expect(EXT_NOT_ALLOWED_TO_FAIL));
		trace!(target: "state-trace", "{:04x}: Get {}={:?}",
			self.id,
			HexDisplay::from(&key),
			result.as_ref().map(HexDisplay::from)
		);
		result
	}

	fn storage_hash(&self, key: &[u8]) -> Option<Vec<u8>> {
		let _guard = sp_panic_handler::AbortGuard::force_abort();
		let result = self.overlay
			.storage(key)
			.map(|x| x.map(|x| H::hash(x)))
			.unwrap_or_else(|| self.backend.storage_hash(key).expect(EXT_NOT_ALLOWED_TO_FAIL));

		trace!(target: "state-trace", "{:04x}: Hash {}={:?}",
			self.id,
			HexDisplay::from(&key),
			result,
		);
		result.map(|r| r.encode())
	}

	fn original_storage(&self, key: &[u8]) -> Option<Vec<u8>> {
		let _guard = sp_panic_handler::AbortGuard::force_abort();
		let result = self.backend.storage(key).expect(EXT_NOT_ALLOWED_TO_FAIL);

		trace!(target: "state-trace", "{:04x}: GetOriginal {}={:?}",
			self.id,
			HexDisplay::from(&key),
			result.as_ref().map(HexDisplay::from)
		);
		result
	}

	fn original_storage_hash(&self, key: &[u8]) -> Option<Vec<u8>> {
		let _guard = sp_panic_handler::AbortGuard::force_abort();
		let result = self.backend.storage_hash(key).expect(EXT_NOT_ALLOWED_TO_FAIL);

		trace!(target: "state-trace", "{:04x}: GetOriginalHash {}={:?}",
			self.id,
			HexDisplay::from(&key),
			result,
		);
		result.map(|r| r.encode())
	}

	fn child_storage(
		&self,
		storage_key: ChildStorageKey,
		child_info: ChildInfo,
		key: &[u8],
	) -> Option<Vec<u8>> {
		let _guard = sp_panic_handler::AbortGuard::force_abort();
		let result = self.overlay
			.child_storage(storage_key.as_ref(), key)
			.map(|x| x.map(|x| x.to_vec()))
			.unwrap_or_else(||
				self.backend.child_storage(storage_key.as_ref(), child_info, key)
					.expect(EXT_NOT_ALLOWED_TO_FAIL)
			);

		trace!(target: "state-trace", "{:04x}: GetChild({}) {}={:?}",
			self.id,
			HexDisplay::from(&storage_key.as_ref()),
			HexDisplay::from(&key),
			result.as_ref().map(HexDisplay::from)
		);

		result
	}

	fn child_storage_hash(
		&self,
		storage_key: ChildStorageKey,
		_child_info: ChildInfo,
		key: &[u8],
	) -> Option<Vec<u8>> {
		let _guard = sp_panic_handler::AbortGuard::force_abort();
		let result = self.overlay
			.child_storage(storage_key.as_ref(), key)
			.map(|x| x.map(|x| H::hash(x)))
			.unwrap_or_else(||
				self.backend.storage_hash(key).expect(EXT_NOT_ALLOWED_TO_FAIL)
			);

		trace!(target: "state-trace", "{:04x}: ChildHash({}) {}={:?}",
			self.id,
			HexDisplay::from(&storage_key.as_ref()),
			HexDisplay::from(&key),
			result,
		);

		result.map(|r| r.encode())
	}

	fn original_child_storage(
		&self,
		storage_key: ChildStorageKey,
		child_info: ChildInfo,
		key: &[u8],
	) -> Option<Vec<u8>> {
		let _guard = sp_panic_handler::AbortGuard::force_abort();
		let result = self.backend
			.child_storage(storage_key.as_ref(), child_info, key)
			.expect(EXT_NOT_ALLOWED_TO_FAIL);

		trace!(target: "state-trace", "{:04x}: ChildOriginal({}) {}={:?}",
			self.id,
			HexDisplay::from(&storage_key.as_ref()),
			HexDisplay::from(&key),
			result.as_ref().map(HexDisplay::from),
		);

		result
	}

	fn original_child_storage_hash(
		&self,
		storage_key: ChildStorageKey,
		child_info: ChildInfo,
		key: &[u8],
	) -> Option<Vec<u8>> {
		let _guard = sp_panic_handler::AbortGuard::force_abort();
		let result = self.backend
			.child_storage_hash(storage_key.as_ref(), child_info, key)
			.expect(EXT_NOT_ALLOWED_TO_FAIL);

		trace!(target: "state-trace", "{}: ChildHashOriginal({}) {}={:?}",
			self.id,
			HexDisplay::from(&storage_key.as_ref()),
			HexDisplay::from(&key),
			result,
		);
		result.map(|r| r.encode())
	}

	fn exists_storage(&self, key: &[u8]) -> bool {
		let _guard = sp_panic_handler::AbortGuard::force_abort();
		let result = match self.overlay.storage(key) {
			Some(x) => x.is_some(),
			_ => self.backend.exists_storage(key).expect(EXT_NOT_ALLOWED_TO_FAIL),
		};

		trace!(target: "state-trace", "{:04x}: Exists {}={:?}",
			self.id,
			HexDisplay::from(&key),
			result,
		);

		result
	}

	fn exists_child_storage(
		&self,
		storage_key: ChildStorageKey,
		child_info: ChildInfo,
		key: &[u8],
	) -> bool {
		let _guard = sp_panic_handler::AbortGuard::force_abort();

		let result = match self.overlay.child_storage(storage_key.as_ref(), key) {
			Some(x) => x.is_some(),
			_ => self.backend
				.exists_child_storage(storage_key.as_ref(), child_info, key)
				.expect(EXT_NOT_ALLOWED_TO_FAIL),
		};

		trace!(target: "state-trace", "{:04x}: ChildExists({}) {}={:?}",
			self.id,
			HexDisplay::from(&storage_key.as_ref()),
			HexDisplay::from(&key),
			result,
		);
		result
	}

	fn next_storage_key(&self, key: &[u8]) -> Option<Vec<u8>> {
		let next_backend_key = self.backend.next_storage_key(key).expect(EXT_NOT_ALLOWED_TO_FAIL);
		let next_overlay_key_change = self.overlay.next_storage_key_change(key);

		match (next_backend_key, next_overlay_key_change) {
			(Some(backend_key), Some(overlay_key)) if &backend_key[..] < overlay_key.0 => Some(backend_key),
			(backend_key, None) => backend_key,
			(_, Some(overlay_key)) => if overlay_key.1.value.is_some() {
				Some(overlay_key.0.to_vec())
			} else {
				self.next_storage_key(&overlay_key.0[..])
			},
		}
	}

	fn next_child_storage_key(
		&self,
		storage_key: ChildStorageKey,
		child_info: ChildInfo,
		key: &[u8],
	) -> Option<Vec<u8>> {
		let next_backend_key = self.backend
			.next_child_storage_key(storage_key.as_ref(), child_info, key)
			.expect(EXT_NOT_ALLOWED_TO_FAIL);
		let next_overlay_key_change = self.overlay.next_child_storage_key_change(
			storage_key.as_ref(),
			key
		);

		match (next_backend_key, next_overlay_key_change) {
			(Some(backend_key), Some(overlay_key)) if &backend_key[..] < overlay_key.0 => Some(backend_key),
			(backend_key, None) => backend_key,
			(_, Some(overlay_key)) => if overlay_key.1.value.is_some() {
				Some(overlay_key.0.to_vec())
			} else {
				self.next_child_storage_key(
					storage_key,
					child_info,
					&overlay_key.0[..],
				)
			},
		}
	}

	fn place_storage(&mut self, key: Vec<u8>, value: Option<Vec<u8>>) {
		trace!(target: "state-trace", "{:04x}: Put {}={:?}",
			self.id,
			HexDisplay::from(&key),
			value.as_ref().map(HexDisplay::from)
		);
		let _guard = sp_panic_handler::AbortGuard::force_abort();
		if is_child_storage_key(&key) {
			warn!(target: "trie", "Refuse to directly set child storage key");
			return;
		}

		self.mark_dirty();
		self.overlay.set_storage(key, value);
	}

	fn place_child_storage(
		&mut self,
		storage_key: ChildStorageKey,
		child_info: ChildInfo,
		key: Vec<u8>,
		value: Option<Vec<u8>>,
	) {
		trace!(target: "state-trace", "{:04x}: PutChild({}) {}={:?}",
			self.id,
			HexDisplay::from(&storage_key.as_ref()),
			HexDisplay::from(&key),
			value.as_ref().map(HexDisplay::from)
		);
		let _guard = sp_panic_handler::AbortGuard::force_abort();

		self.mark_dirty();
		self.overlay.set_child_storage(storage_key.into_owned(), child_info, key, value);
	}

	fn kill_child_storage(
		&mut self,
		storage_key: ChildStorageKey,
		child_info: ChildInfo,
	) {
		trace!(target: "state-trace", "{:04x}: KillChild({})",
			self.id,
			HexDisplay::from(&storage_key.as_ref()),
		);
		let _guard = sp_panic_handler::AbortGuard::force_abort();

		self.mark_dirty();
		self.overlay.clear_child_storage(storage_key.as_ref(), child_info);
		self.backend.for_keys_in_child_storage(storage_key.as_ref(), child_info, |key| {
			self.overlay.set_child_storage(storage_key.as_ref().to_vec(), child_info, key.to_vec(), None);
		});
	}

	fn clear_prefix(&mut self, prefix: &[u8]) {
		trace!(target: "state-trace", "{:04x}: ClearPrefix {}",
			self.id,
			HexDisplay::from(&prefix),
		);
		let _guard = sp_panic_handler::AbortGuard::force_abort();
		if is_child_storage_key(prefix) {
			warn!(target: "trie", "Refuse to directly clear prefix that is part of child storage key");
			return;
		}

		self.mark_dirty();
		self.overlay.clear_prefix(prefix);
		self.backend.for_keys_with_prefix(prefix, |key| {
			self.overlay.set_storage(key.to_vec(), None);
		});
	}

	fn clear_child_prefix(
		&mut self,
		storage_key: ChildStorageKey,
		child_info: ChildInfo,
		prefix: &[u8],
	) {
		trace!(target: "state-trace", "{:04x}: ClearChildPrefix({}) {}",
			self.id,
			HexDisplay::from(&storage_key.as_ref()),
			HexDisplay::from(&prefix),
		);
		let _guard = sp_panic_handler::AbortGuard::force_abort();

		self.mark_dirty();
		self.overlay.clear_child_prefix(storage_key.as_ref(), child_info, prefix);
		self.backend.for_child_keys_with_prefix(storage_key.as_ref(), child_info, prefix, |key| {
			self.overlay.set_child_storage(storage_key.as_ref().to_vec(), child_info, key.to_vec(), None);
		});
	}

	fn chain_id(&self) -> u64 {
		42
	}

	fn storage_root(&mut self) -> Vec<u8> {
<<<<<<< HEAD
		let _guard = panic_handler::AbortGuard::force_abort();
		if let Some(ref root) = self.storage_transaction_cache.transaction_storage_root {
=======
		let _guard = sp_panic_handler::AbortGuard::force_abort();
		if let Some((_, ref root)) = self.storage_transaction {
>>>>>>> 40a16efe
			trace!(target: "state-trace", "{:04x}: Root (cached) {}",
				self.id,
				HexDisplay::from(&root.as_ref()),
			);
			return root.encode();
		}

		let root = self.overlay.storage_root(self.backend, self.storage_transaction_cache);
		trace!(target: "state-trace", "{:04x}: Root {}", self.id, HexDisplay::from(&root.as_ref()));
		root.encode()
	}

	fn child_storage_root(
		&mut self,
		storage_key: ChildStorageKey,
	) -> Vec<u8> {
<<<<<<< HEAD
		let _guard = panic_handler::AbortGuard::force_abort();
		if self.storage_transaction_cache.transaction_storage_root.is_some() {
=======
		let _guard = sp_panic_handler::AbortGuard::force_abort();
		if self.storage_transaction.is_some() {
>>>>>>> 40a16efe
			let root = self
				.storage(storage_key.as_ref())
				.and_then(|k| Decode::decode(&mut &k[..]).ok())
				.unwrap_or(
					default_child_trie_root::<Layout<H>>(storage_key.as_ref())
				);
			trace!(target: "state-trace", "{:04x}: ChildRoot({}) (cached) {}",
				self.id,
				HexDisplay::from(&storage_key.as_ref()),
				HexDisplay::from(&root.as_ref()),
			);
			root.encode()
		} else {
			let storage_key = storage_key.as_ref();

			if let Some(child_info) = self.overlay.child_info(storage_key).cloned() {
				let (root, is_empty, _) = {
					let delta = self.overlay.committed.children.get(storage_key)
						.into_iter()
						.flat_map(|(map, _)| map.clone().into_iter().map(|(k, v)| (k, v.value)))
						.chain(
							self.overlay.prospective.children.get(storage_key)
								.into_iter()
								.flat_map(|(map, _)| map.clone().into_iter().map(|(k, v)| (k, v.value)))
						);

					self.backend.child_storage_root(storage_key, child_info.as_ref(), delta)
				};

				let root = root.encode();
				// We store update in the overlay in order to be able to use 'self.storage_transaction'
				// cache. This is brittle as it rely on Ext only querying the trie backend for
				// storage root.
				// A better design would be to manage 'child_storage_transaction' in a
				// similar way as 'storage_transaction' but for each child trie.
				if is_empty {
					self.overlay.set_storage(storage_key.into(), None);
				} else {
					self.overlay.set_storage(storage_key.into(), Some(root.clone()));
				}

				trace!(target: "state-trace", "{:04x}: ChildRoot({}) {}",
					self.id,
					HexDisplay::from(&storage_key.as_ref()),
					HexDisplay::from(&root.as_ref()),
				);
				root
			} else {
				// empty overlay
				let root = self
					.storage(storage_key.as_ref())
					.and_then(|k| Decode::decode(&mut &k[..]).ok())
					.unwrap_or(
						default_child_trie_root::<Layout<H>>(storage_key.as_ref())
					);
				trace!(target: "state-trace", "{:04x}: ChildRoot({}) (no change) {}",
					self.id,
					HexDisplay::from(&storage_key.as_ref()),
					HexDisplay::from(&root.as_ref()),
				);
				root.encode()
			}
		}
	}

	fn storage_changes_root(&mut self, parent_hash: &[u8]) -> Result<Option<Vec<u8>>, ()> {
<<<<<<< HEAD
		let _guard = panic_handler::AbortGuard::force_abort();
		let root = self.overlay.changes_trie_root(
=======
		let _guard = sp_panic_handler::AbortGuard::force_abort();

		self.changes_trie_transaction = build_changes_trie::<_, T, H, N>(
>>>>>>> 40a16efe
			self.backend,
			self.changes_trie_storage.clone(),
			Decode::decode(&mut &parent_hash[..]).map_err(|e|
				trace!(
					target: "state-trace",
					"Failed to decode changes root parent hash: {}",
					e,
				)
			)?,
			true,
			self.storage_transaction_cache,
		);

		trace!(target: "state-trace", "{:04x}: ChangesRoot({}) {:?}",
			self.id,
			HexDisplay::from(&parent_hash),
			root,
		);

		root.map(|r| r.map(|o| o.encode()))
	}
}

impl<'a, H, B, T, N> sp_externalities::ExtensionStore for Ext<'a, H, N, B, T>
where
	H: Hasher,
	B: 'a + Backend<H>,
	T: 'a + ChangesTrieStorage<H, N>,
	N: crate::changes_trie::BlockNumber,
{
	fn extension_by_type_id(&mut self, type_id: TypeId) -> Option<&mut dyn Any> {
		self.extensions.as_mut().and_then(|exts| exts.get_mut(type_id))
	}
}

#[cfg(test)]
mod tests {
	use super::*;
	use hex_literal::hex;
	use codec::Encode;
<<<<<<< HEAD
	use primitives::{H256, Blake2Hasher, storage::well_known_keys::EXTRINSIC_INDEX, map};
=======
	use sp_core::{Blake2Hasher, storage::well_known_keys::EXTRINSIC_INDEX, map};
>>>>>>> 40a16efe
	use crate::{
		changes_trie::{
			Configuration as ChangesTrieConfiguration,
			InMemoryStorage as InMemoryChangesTrieStorage,
		}, InMemoryBackend, overlayed_changes::OverlayedValue,
	};
	use sp_core::storage::{Storage, StorageChild};

	type TestBackend = InMemoryBackend<Blake2Hasher>;
	type TestChangesTrieStorage = InMemoryChangesTrieStorage<Blake2Hasher, u64>;
	type TestExt<'a> = Ext<'a, Blake2Hasher, u64, TestBackend, TestChangesTrieStorage>;

	fn prepare_overlay_with_changes() -> OverlayedChanges {
		OverlayedChanges {
			prospective: vec![
				(EXTRINSIC_INDEX.to_vec(), OverlayedValue {
					value: Some(3u32.encode()),
					extrinsics: Some(vec![1].into_iter().collect())
				}),
				(vec![1], OverlayedValue {
					value: Some(vec![100].into_iter().collect()),
					extrinsics: Some(vec![1].into_iter().collect())
				}),
			].into_iter().collect(),
			committed: Default::default(),
			changes_trie_config: Some(ChangesTrieConfiguration {
				digest_interval: 0,
				digest_levels: 0,
			}),
		}
	}

	#[test]
	fn storage_changes_root_is_none_when_storage_is_not_provided() {
		let mut overlay = prepare_overlay_with_changes();
		let mut cache = StorageTransactionCache::default();
		let backend = TestBackend::default();
		let mut ext = TestExt::new(&mut overlay, &mut cache, &backend, None, None);
		assert_eq!(ext.storage_changes_root(&H256::default().encode()).unwrap(), None);
	}

	#[test]
	fn storage_changes_root_is_none_when_extrinsic_changes_are_none() {
		let mut overlay = prepare_overlay_with_changes();
		let mut cache = StorageTransactionCache::default();
		overlay.changes_trie_config = None;
		let storage = TestChangesTrieStorage::with_blocks(vec![(100, Default::default())]);
		let backend = TestBackend::default();
		let mut ext = TestExt::new(&mut overlay, &mut cache, &backend, Some(&storage), None);
		assert_eq!(ext.storage_changes_root(&H256::default().encode()).unwrap(), None);
	}

	#[test]
	fn storage_changes_root_is_some_when_extrinsic_changes_are_non_empty() {
		let mut overlay = prepare_overlay_with_changes();
		let mut cache = StorageTransactionCache::default();
		let storage = TestChangesTrieStorage::with_blocks(vec![(99, Default::default())]);
		let backend = TestBackend::default();
		let mut ext = TestExt::new(&mut overlay, &mut cache, &backend, Some(&storage), None);
		assert_eq!(
			ext.storage_changes_root(&H256::default().encode()).unwrap(),
			Some(hex!("bb0c2ef6e1d36d5490f9766cfcc7dfe2a6ca804504c3bb206053890d6dd02376").to_vec()),
		);
	}

	#[test]
	fn storage_changes_root_is_some_when_extrinsic_changes_are_empty() {
		let mut overlay = prepare_overlay_with_changes();
		let mut cache = StorageTransactionCache::default();
		overlay.prospective.top.get_mut(&vec![1]).unwrap().value = None;
		let storage = TestChangesTrieStorage::with_blocks(vec![(99, Default::default())]);
		let backend = TestBackend::default();
		let mut ext = TestExt::new(&mut overlay, &mut cache, &backend, Some(&storage), None);
		assert_eq!(
			ext.storage_changes_root(&H256::default().encode()).unwrap(),
			Some(hex!("96f5aae4690e7302737b6f9b7f8567d5bbb9eac1c315f80101235a92d9ec27f4").to_vec()),
		);
	}

	#[test]
	fn next_storage_key_works() {
		let mut cache = StorageTransactionCache::default();
		let mut overlay = OverlayedChanges::default();
		overlay.set_storage(vec![20], None);
		overlay.set_storage(vec![30], Some(vec![31]));
		let backend = Storage {
			top: map![
				vec![10] => vec![10],
				vec![20] => vec![20],
				vec![40] => vec![40]
			],
			children: map![]
		}.into();

		let ext = TestExt::new(&mut overlay, &mut cache, &backend, None, None);

		// next_backend < next_overlay
		assert_eq!(ext.next_storage_key(&[5]), Some(vec![10]));

		// next_backend == next_overlay but next_overlay is a delete
		assert_eq!(ext.next_storage_key(&[10]), Some(vec![30]));

		// next_overlay < next_backend
		assert_eq!(ext.next_storage_key(&[20]), Some(vec![30]));

		// next_backend exist but next_overlay doesn't exist
		assert_eq!(ext.next_storage_key(&[30]), Some(vec![40]));

		drop(ext);
		overlay.set_storage(vec![50], Some(vec![50]));
		let ext = TestExt::new(&mut overlay, &mut cache, &backend, None, None);

		// next_overlay exist but next_backend doesn't exist
		assert_eq!(ext.next_storage_key(&[40]), Some(vec![50]));
	}

	#[test]
	fn next_child_storage_key_works() {
		const CHILD_KEY_1: &[u8] = b":child_storage:default:Child1";

		const CHILD_UUID_1: &[u8] = b"unique_id_1";
		const CHILD_INFO_1: ChildInfo<'static> = ChildInfo::new_default(CHILD_UUID_1);

		let mut cache = StorageTransactionCache::default();
		let child = || ChildStorageKey::from_slice(CHILD_KEY_1).unwrap();
		let mut overlay = OverlayedChanges::default();
		overlay.set_child_storage(child().as_ref().to_vec(), CHILD_INFO_1, vec![20], None);
		overlay.set_child_storage(child().as_ref().to_vec(), CHILD_INFO_1, vec![30], Some(vec![31]));
		let backend = Storage {
			top: map![],
			children: map![
				child().as_ref().to_vec() => StorageChild {
					data: map![
						vec![10] => vec![10],
						vec![20] => vec![20],
						vec![40] => vec![40]
					],
					child_info: CHILD_INFO_1.to_owned(),
				}
			],
		}.into();


		let ext = TestExt::new(&mut overlay, &mut cache, &backend, None, None);

		// next_backend < next_overlay
		assert_eq!(ext.next_child_storage_key(child(), CHILD_INFO_1, &[5]), Some(vec![10]));

		// next_backend == next_overlay but next_overlay is a delete
		assert_eq!(ext.next_child_storage_key(child(), CHILD_INFO_1, &[10]), Some(vec![30]));

		// next_overlay < next_backend
		assert_eq!(ext.next_child_storage_key(child(), CHILD_INFO_1, &[20]), Some(vec![30]));

		// next_backend exist but next_overlay doesn't exist
		assert_eq!(ext.next_child_storage_key(child(), CHILD_INFO_1, &[30]), Some(vec![40]));

		drop(ext);
		overlay.set_child_storage(child().as_ref().to_vec(), CHILD_INFO_1, vec![50], Some(vec![50]));
		let ext = TestExt::new(&mut overlay, &mut cache, &backend, None, None);

		// next_overlay exist but next_backend doesn't exist
		assert_eq!(ext.next_child_storage_key(child(), CHILD_INFO_1, &[40]), Some(vec![50]));
	}
}<|MERGE_RESOLUTION|>--- conflicted
+++ resolved
@@ -26,13 +26,8 @@
 	storage::{ChildStorageKey, well_known_keys::is_child_storage_key, ChildInfo},
 	traits::Externalities, hexdisplay::HexDisplay,
 };
-<<<<<<< HEAD
-use trie::{trie_types::Layout, default_child_trie_root};
-use externalities::Extensions;
-=======
-use sp_trie::{trie_types::Layout, MemoryDB, default_child_trie_root};
+use sp_trie::{trie_types::Layout, default_child_trie_root};
 use sp_externalities::Extensions;
->>>>>>> 40a16efe
 use codec::{Decode, Encode};
 
 use std::{error, fmt, any::{Any, TypeId}};
@@ -480,13 +475,8 @@
 	}
 
 	fn storage_root(&mut self) -> Vec<u8> {
-<<<<<<< HEAD
-		let _guard = panic_handler::AbortGuard::force_abort();
+		let _guard = sp_panic_handler::AbortGuard::force_abort();
 		if let Some(ref root) = self.storage_transaction_cache.transaction_storage_root {
-=======
-		let _guard = sp_panic_handler::AbortGuard::force_abort();
-		if let Some((_, ref root)) = self.storage_transaction {
->>>>>>> 40a16efe
 			trace!(target: "state-trace", "{:04x}: Root (cached) {}",
 				self.id,
 				HexDisplay::from(&root.as_ref()),
@@ -503,13 +493,8 @@
 		&mut self,
 		storage_key: ChildStorageKey,
 	) -> Vec<u8> {
-<<<<<<< HEAD
-		let _guard = panic_handler::AbortGuard::force_abort();
+		let _guard = sp_panic_handler::AbortGuard::force_abort();
 		if self.storage_transaction_cache.transaction_storage_root.is_some() {
-=======
-		let _guard = sp_panic_handler::AbortGuard::force_abort();
-		if self.storage_transaction.is_some() {
->>>>>>> 40a16efe
 			let root = self
 				.storage(storage_key.as_ref())
 				.and_then(|k| Decode::decode(&mut &k[..]).ok())
@@ -576,14 +561,8 @@
 	}
 
 	fn storage_changes_root(&mut self, parent_hash: &[u8]) -> Result<Option<Vec<u8>>, ()> {
-<<<<<<< HEAD
-		let _guard = panic_handler::AbortGuard::force_abort();
+		let _guard = sp_panic_handler::AbortGuard::force_abort();
 		let root = self.overlay.changes_trie_root(
-=======
-		let _guard = sp_panic_handler::AbortGuard::force_abort();
-
-		self.changes_trie_transaction = build_changes_trie::<_, T, H, N>(
->>>>>>> 40a16efe
 			self.backend,
 			self.changes_trie_storage.clone(),
 			Decode::decode(&mut &parent_hash[..]).map_err(|e|
@@ -624,11 +603,7 @@
 	use super::*;
 	use hex_literal::hex;
 	use codec::Encode;
-<<<<<<< HEAD
-	use primitives::{H256, Blake2Hasher, storage::well_known_keys::EXTRINSIC_INDEX, map};
-=======
-	use sp_core::{Blake2Hasher, storage::well_known_keys::EXTRINSIC_INDEX, map};
->>>>>>> 40a16efe
+	use sp_core::{H256, Blake2Hasher, storage::well_known_keys::EXTRINSIC_INDEX, map};
 	use crate::{
 		changes_trie::{
 			Configuration as ChangesTrieConfiguration,
