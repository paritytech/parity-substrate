// This file is part of Substrate.

// Copyright (C) 2017-2021 Parity Technologies (UK) Ltd.
// SPDX-License-Identifier: Apache-2.0

// Licensed under the Apache License, Version 2.0 (the "License");
// you may not use this file except in compliance with the License.
// You may obtain a copy of the License at
//
// 	http://www.apache.org/licenses/LICENSE-2.0
//
// Unless required by applicable law or agreed to in writing, software
// distributed under the License is distributed on an "AS IS" BASIS,
// WITHOUT WARRANTIES OR CONDITIONS OF ANY KIND, either express or implied.
// See the License for the specific language governing permissions and
// limitations under the License.

//! Concrete externalities implementation.

use crate::{
	StorageKey, StorageValue, OverlayedChanges,
	backend::Backend, overlayed_changes::OverlayedExtensions,
};
use hash_db::Hasher;
use sp_core::{
	storage::{well_known_keys::is_child_storage_key, ChildInfo, TrackedStorageKey},
	hexdisplay::HexDisplay,
};
use sp_trie::{trie_types::Layout, empty_child_trie_root};
use sp_externalities::{
	Externalities, Extensions, Extension, ExtensionStore, TaskId,
	WorkerResult, WorkerDeclaration, AsyncExternalities,
};
use codec::{Decode, Encode, EncodeAppend};

use sp_std::{fmt, any::{Any, TypeId}, vec::Vec, vec, boxed::Box};
use crate::{warn, trace, log_error};
#[cfg(feature = "std")]
use sp_core::offchain::storage::OffchainOverlayedChanges;
#[cfg(feature = "std")]
use crate::changes_trie::State as ChangesTrieState;
use crate::StorageTransactionCache;
#[cfg(feature = "std")]
use std::error;
use super::EXT_NOT_ALLOWED_TO_FAIL;

const BENCHMARKING_FN: &str = "\
	This is a special fn only for benchmarking where a database commit happens from the runtime.
	For that reason client started transactions before calling into runtime are not allowed.
	Without client transactions the loop condition garantuees the success of the tx close.";


/// Panic handler declaration for externalities.
#[cfg(feature = "std")]
pub fn guard() -> sp_panic_handler::AbortGuard {
	sp_panic_handler::AbortGuard::force_abort()
}

/// Panic handler declaration for externalities.
#[cfg(not(feature = "std"))]
pub fn guard() -> () {
	()
}

/// Errors that can occur when interacting with the externalities.
#[cfg(feature = "std")]
#[derive(Debug, Copy, Clone)]
pub enum Error<B, E> {
	/// Failure to load state data from the backend.
	#[allow(unused)]
	Backend(B),
	/// Failure to execute a function.
	#[allow(unused)]
	Executor(E),
}

#[cfg(feature = "std")]
impl<B: fmt::Display, E: fmt::Display> fmt::Display for Error<B, E> {
	fn fmt(&self, f: &mut fmt::Formatter) -> fmt::Result {
		match *self {
			Error::Backend(ref e) => write!(f, "Storage backend error: {}", e),
			Error::Executor(ref e) => write!(f, "Sub-call execution error: {}", e),
		}
	}
}

#[cfg(feature = "std")]
impl<B: error::Error, E: error::Error> error::Error for Error<B, E> {
	fn description(&self) -> &str {
		match *self {
			Error::Backend(..) => "backend error",
			Error::Executor(..) => "executor error",
		}
	}
}

/// Wraps a read-only backend, call executor, and current overlayed changes.
pub struct Ext<'a, H, N, B>
	where
		H: Hasher,
		B: 'a + Backend<H>,
		N: crate::changes_trie::BlockNumber,
{
	/// The overlayed changes to write to.
	overlay: &'a mut OverlayedChanges,
	/// The overlayed changes destined for the Offchain DB.
	#[cfg(feature = "std")]
	offchain_overlay: &'a mut OffchainOverlayedChanges,
	/// The storage backend to read from.
	backend: &'a B,
	/// The cache for the storage transactions.
	storage_transaction_cache: &'a mut StorageTransactionCache<B::Transaction, H, N>,
	/// Changes trie state to read from.
	#[cfg(feature = "std")]
	changes_trie_state: Option<ChangesTrieState<'a, H, N>>,
	/// Pseudo-unique id used for tracing.
	pub id: u16,
	/// Extensions registered with this instance.
	extensions: Option<OverlayedExtensions<'a>>,
	/// Dummy usage of N arg.
	_phantom: sp_std::marker::PhantomData<N>,
}


impl<'a, H, N, B> Ext<'a, H, N, B>
	where
		H: Hasher,
		B: Backend<H>,
		N: crate::changes_trie::BlockNumber,
{
	/// Create a new `Ext`.
	#[cfg(not(feature = "std"))]
	pub fn new(
		overlay: &'a mut OverlayedChanges,
		storage_transaction_cache: &'a mut StorageTransactionCache<B::Transaction, H, N>,
		backend: &'a B,
		extensions: Option<&'a mut Extensions>,
	) -> Self {
		Ext {
			overlay,
			backend,
			id: 0,
			storage_transaction_cache,
			extensions: extensions.map(OverlayedExtensions::new),
			_phantom: Default::default(),
		}
	}

	/// Create a new `Ext` from overlayed changes and read-only backend
	#[cfg(feature = "std")]
	pub fn new(
		overlay: &'a mut OverlayedChanges,
		offchain_overlay: &'a mut OffchainOverlayedChanges,
		storage_transaction_cache: &'a mut StorageTransactionCache<B::Transaction, H, N>,
		backend: &'a B,
		changes_trie_state: Option<ChangesTrieState<'a, H, N>>,
		extensions: Option<&'a mut Extensions>,
	) -> Self {
		Self {
			overlay,
			offchain_overlay,
			backend,
			changes_trie_state,
			storage_transaction_cache,
			id: rand::random(),
			_phantom: Default::default(),
			extensions: extensions.map(OverlayedExtensions::new),
		}
	}

	/// Invalidates the currently cached storage root and the db transaction.
	///
	/// Called when there are changes that likely will invalidate the storage root.
	fn mark_dirty(&mut self) {
		self.storage_transaction_cache.reset();
	}

	/// Read only accessor for the scheduled overlay changes.
	#[cfg(feature = "std")]
	pub fn get_offchain_storage_changes(&self) -> &OffchainOverlayedChanges {
		&*self.offchain_overlay
	}
}

#[cfg(test)]
impl<'a, H, N, B> Ext<'a, H, N, B>
where
	H: Hasher,
	H::Out: Ord + 'static,
	B: 'a + Backend<H>,
	N: crate::changes_trie::BlockNumber,
{
	pub fn storage_pairs(&self) -> Vec<(StorageKey, StorageValue)> {
		use std::collections::HashMap;

		self.backend.pairs().iter()
			.map(|&(ref k, ref v)| (k.to_vec(), Some(v.to_vec())))
			.chain(self.overlay.changes().map(|(k, v)| (k.clone(), v.value().cloned())))
			.collect::<HashMap<_, _>>()
			.into_iter()
			.filter_map(|(k, maybe_val)| maybe_val.map(|val| (k, val)))
			.collect()
	}
}

impl<'a, H, N, B> Externalities for Ext<'a, H, N, B>
where
	H: Hasher + 'static,
	H::Out: Ord + 'static + codec::Codec,
	B: Backend<H>,
	N: crate::changes_trie::BlockNumber,
{
	#[cfg(feature = "std")]
	fn set_offchain_storage(&mut self, key: &[u8], value: Option<&[u8]>) {
		use ::sp_core::offchain::STORAGE_PREFIX;
		match value {
			Some(value) => self.offchain_overlay.set(STORAGE_PREFIX, key, value),
			None => self.offchain_overlay.remove(STORAGE_PREFIX, key),
		}
	}

	#[cfg(not(feature = "std"))]
	fn set_offchain_storage(&mut self, _key: &[u8], _value: Option<&[u8]>) {}

	fn storage(&self, key: &[u8]) -> Option<StorageValue> {
		let _guard = guard();
		let result = self.overlay.storage(key).map(|x| x.map(|x| x.to_vec())).unwrap_or_else(||
			self.backend.storage(key).expect(EXT_NOT_ALLOWED_TO_FAIL));
		trace!(target: "state", "{:04x}: Get {}={:?}",
			self.id,
			HexDisplay::from(&key),
			result.as_ref().map(HexDisplay::from)
		);
		result
	}

	fn storage_hash(&self, key: &[u8]) -> Option<Vec<u8>> {
		let _guard = guard();
		let result = self.overlay
			.storage(key)
			.map(|x| x.map(|x| H::hash(x)))
			.unwrap_or_else(|| self.backend.storage_hash(key).expect(EXT_NOT_ALLOWED_TO_FAIL));

		trace!(target: "state", "{:04x}: Hash {}={:?}",
			self.id,
			HexDisplay::from(&key),
			result,
		);
		result.map(|r| r.encode())
	}

	fn child_storage(
		&self,
		child_info: &ChildInfo,
		key: &[u8],
	) -> Option<StorageValue> {
		let _guard = guard();
		let result = self.overlay
			.child_storage(child_info, key)
			.map(|x| x.map(|x| x.to_vec()))
			.unwrap_or_else(||
				self.backend.child_storage(child_info, key)
					.expect(EXT_NOT_ALLOWED_TO_FAIL)
			);

		trace!(target: "state", "{:04x}: GetChild({}) {}={:?}",
			self.id,
			HexDisplay::from(&child_info.storage_key()),
			HexDisplay::from(&key),
			result.as_ref().map(HexDisplay::from)
		);

		result
	}

	fn child_storage_hash(
		&self,
		child_info: &ChildInfo,
		key: &[u8],
	) -> Option<Vec<u8>> {
		let _guard = guard();
		let result = self.overlay
			.child_storage(child_info, key)
			.map(|x| x.map(|x| H::hash(x)))
			.unwrap_or_else(||
				self.backend.child_storage_hash(child_info, key)
					.expect(EXT_NOT_ALLOWED_TO_FAIL)
			);

		trace!(target: "state", "{:04x}: ChildHash({}) {}={:?}",
			self.id,
			HexDisplay::from(&child_info.storage_key()),
			HexDisplay::from(&key),
			result,
		);

		result.map(|r| r.encode())
	}

	fn exists_storage(&self, key: &[u8]) -> bool {
		let _guard = guard();
		let result = match self.overlay.storage(key) {
			Some(x) => x.is_some(),
			_ => self.backend.exists_storage(key).expect(EXT_NOT_ALLOWED_TO_FAIL),
		};

		trace!(target: "state", "{:04x}: Exists {}={:?}",
			self.id,
			HexDisplay::from(&key),
			result,
		);

		result
	}

	fn exists_child_storage(
		&self,
		child_info: &ChildInfo,
		key: &[u8],
	) -> bool {
		let _guard = guard();

		let result = match self.overlay.child_storage(child_info, key) {
			Some(x) => x.is_some(),
			_ => self.backend
				.exists_child_storage(child_info, key)
				.expect(EXT_NOT_ALLOWED_TO_FAIL),
		};

		trace!(target: "state", "{:04x}: ChildExists({}) {}={:?}",
			self.id,
			HexDisplay::from(&child_info.storage_key()),
			HexDisplay::from(&key),
			result,
		);
		result
	}

	fn next_storage_key(&self, key: &[u8]) -> Option<StorageKey> {
		let next_backend_key = self.backend.next_storage_key(key).expect(EXT_NOT_ALLOWED_TO_FAIL);
		let next_overlay_key_change = self.overlay.next_storage_key_change(key);

		let res = match (next_backend_key, next_overlay_key_change) {
			(Some(backend_key), Some(overlay_key)) if &backend_key[..] < overlay_key.0 => Some(backend_key),
			(backend_key, None) => backend_key,
			(_, Some(overlay_key)) => if overlay_key.1.value().is_some() {
				Some(overlay_key.0.to_vec())
			} else {
				self.next_storage_key(&overlay_key.0[..])
			},
		};
		self.overlay.guard_read_interval(None, key, res.as_ref().map(Vec::as_slice));
		self.overlay.log_read_interval(None, key, res.as_ref().map(Vec::as_slice));
		res
	}

	fn next_child_storage_key(
		&self,
		child_info: &ChildInfo,
		key: &[u8],
	) -> Option<StorageKey> {
		let next_backend_key = self.backend
			.next_child_storage_key(child_info, key)
			.expect(EXT_NOT_ALLOWED_TO_FAIL);
		let next_overlay_key_change = self.overlay.next_child_storage_key_change(
			child_info.storage_key(),
			key
		);

		let res = match (next_backend_key, next_overlay_key_change) {
			(Some(backend_key), Some(overlay_key)) if &backend_key[..] < overlay_key.0 => Some(backend_key),
			(backend_key, None) => backend_key,
			(_, Some(overlay_key)) => if overlay_key.1.value().is_some() {
				Some(overlay_key.0.to_vec())
			} else {
				self.next_child_storage_key(
					child_info,
					&overlay_key.0[..],
				)
			},
		};
		self.overlay.guard_read_interval(Some(child_info), key, res.as_ref().map(Vec::as_slice));
		self.overlay.log_read_interval(Some(child_info), key, res.as_ref().map(Vec::as_slice));
		res
	}

	fn place_storage(&mut self, key: StorageKey, value: Option<StorageValue>) {
		trace!(target: "state", "{:04x}: Put {}={:?}",
			self.id,
			HexDisplay::from(&key),
			value.as_ref().map(HexDisplay::from)
		);
		let _guard = guard();
		if is_child_storage_key(&key) {
			warn!(target: "trie", "Refuse to directly set child storage key");
			return;
		}

		self.mark_dirty();
		self.overlay.set_storage(key, value);
	}

	fn place_child_storage(
		&mut self,
		child_info: &ChildInfo,
		key: StorageKey,
		value: Option<StorageValue>,
	) {
		trace!(target: "state", "{:04x}: PutChild({}) {}={:?}",
			self.id,
			HexDisplay::from(&child_info.storage_key()),
			HexDisplay::from(&key),
			value.as_ref().map(HexDisplay::from)
		);
		let _guard = guard();

		self.mark_dirty();
		self.overlay.set_child_storage(child_info, key, value);
	}

	fn kill_child_storage(
		&mut self,
		child_info: &ChildInfo,
		limit: Option<u32>,
	) -> bool {
		trace!(target: "state", "{:04x}: KillChild({})",
			self.id,
			HexDisplay::from(&child_info.storage_key()),
		);
		let _guard = guard();
		self.mark_dirty();
		self.overlay.clear_child_storage(child_info);

		if let Some(limit) = limit {
			let mut num_deleted: u32 = 0;
			let mut all_deleted = true;
			self.backend.apply_to_child_keys_while(child_info, |key| {
				if num_deleted == limit {
					all_deleted = false;
					return false;
				}
				if let Some(num) = num_deleted.checked_add(1) {
					num_deleted = num;
				} else {
					all_deleted = false;
					return false;
				}
				self.overlay.set_child_storage(child_info, key.to_vec(), None);
				true
			});
			all_deleted
		} else {
			self.backend.apply_to_child_keys_while(child_info, |key| {
				self.overlay.set_child_storage(child_info, key.to_vec(), None);
				true
			});
			true
		}
	}

	fn clear_prefix(&mut self, prefix: &[u8]) {
		trace!(target: "state", "{:04x}: ClearPrefix {}",
			self.id,
			HexDisplay::from(&prefix),
		);
		let _guard = guard();

<<<<<<< HEAD
		if sp_core::storage::well_known_keys::contains_child_storage_key(prefix) {
=======
		if sp_core::storage::well_known_keys::starts_with_child_storage_key(prefix) {
>>>>>>> bb3435a8
			warn!(target: "trie", "Refuse to directly clear prefix that is part or contains of child storage key");
			return;
		}

		self.mark_dirty();
		self.overlay.clear_prefix(prefix);
		self.backend.for_keys_with_prefix(prefix, |key| {
			self.overlay.set_storage(key.to_vec(), None);
		});
	}

	fn clear_child_prefix(
		&mut self,
		child_info: &ChildInfo,
		prefix: &[u8],
	) {
		trace!(target: "state", "{:04x}: ClearChildPrefix({}) {}",
			self.id,
			HexDisplay::from(&child_info.storage_key()),
			HexDisplay::from(&prefix),
		);
		let _guard = guard();

		self.mark_dirty();
		self.overlay.clear_child_prefix(child_info, prefix);
		self.backend.for_child_keys_with_prefix(child_info, prefix, |key| {
			self.overlay.set_child_storage(child_info, key.to_vec(), None);
		});
	}

	fn storage_append(
		&mut self,
		key: Vec<u8>,
		value: Vec<u8>,
	) {
		trace!(target: "state", "{:04x}: Append {}={}",
			self.id,
			HexDisplay::from(&key),
			HexDisplay::from(&value),
		);

		let _guard = guard();
		self.mark_dirty();

		let backend = &mut self.backend;
		let current_value = self.overlay.value_mut_or_insert_with(
			&key,
			|| backend.storage(&key).expect(EXT_NOT_ALLOWED_TO_FAIL).unwrap_or_default()
		);
		StorageAppend::new(current_value).append(value);
	}

	fn storage_root(&mut self) -> Vec<u8> {
		let _guard = guard();
		if let Some(ref root) = self.storage_transaction_cache.transaction_storage_root {
			trace!(target: "state", "{:04x}: Root(cached) {}",
				self.id,
				HexDisplay::from(&root.as_ref()),
			);
			return root.encode();
		}

		let root = self.overlay.storage_root(self.backend, self.storage_transaction_cache);
		trace!(target: "state", "{:04x}: Root {}", self.id, HexDisplay::from(&root.as_ref()));
		root.encode()
	}

	fn child_storage_root(
		&mut self,
		child_info: &ChildInfo,
	) -> Vec<u8> {
		let _guard = guard();
		let storage_key = child_info.storage_key();
		let prefixed_storage_key = child_info.prefixed_storage_key();
		if self.storage_transaction_cache.transaction_storage_root.is_some() {
			let root = self
				.storage(prefixed_storage_key.as_slice())
				.and_then(|k| Decode::decode(&mut &k[..]).ok())
				.unwrap_or_else(
					|| empty_child_trie_root::<Layout<H>>()
				);
			trace!(target: "state", "{:04x}: ChildRoot({})(cached) {}",
				self.id,
				HexDisplay::from(&storage_key),
				HexDisplay::from(&root.as_ref()),
			);
			root.encode()
		} else {
			let root = if let Some((changes, info)) = self.overlay.child_changes(storage_key) {
				let delta = changes.map(|(k, v)| (k.as_ref(), v.value().map(AsRef::as_ref)));
				Some(self.backend.child_storage_root(info, delta))
			} else {
				None
			};

			if let Some((root, is_empty, _)) = root {
				let root = root.encode();
				// We store update in the overlay in order to be able to use 'self.storage_transaction'
				// cache. This is brittle as it rely on Ext only querying the trie backend for
				// storage root.
				// A better design would be to manage 'child_storage_transaction' in a
				// similar way as 'storage_transaction' but for each child trie.
				if is_empty {
					self.overlay.set_storage(prefixed_storage_key.into_inner(), None);
				} else {
					self.overlay.set_storage(prefixed_storage_key.into_inner(), Some(root.clone()));
				}

				trace!(target: "state", "{:04x}: ChildRoot({}) {}",
					self.id,
					HexDisplay::from(&storage_key.as_ref()),
					HexDisplay::from(&root.as_ref()),
				);
				root
			} else {
				// empty overlay
				let root = self
					.storage(prefixed_storage_key.as_slice())
					.and_then(|k| Decode::decode(&mut &k[..]).ok())
					.unwrap_or_else(
						|| empty_child_trie_root::<Layout<H>>()
					);
				trace!(target: "state", "{:04x}: ChildRoot({})(no_change) {}",
					self.id,
					HexDisplay::from(&storage_key.as_ref()),
					HexDisplay::from(&root.as_ref()),
				);
				root.encode()
			}
		}
	}

	#[cfg(not(feature = "std"))]
	fn storage_changes_root(&mut self, _parent_hash: &[u8]) -> Result<Option<Vec<u8>>, ()> {
		Ok(None)
	}

	#[cfg(feature = "std")]
	fn storage_changes_root(&mut self, parent_hash: &[u8]) -> Result<Option<Vec<u8>>, ()> {
		let _guard = guard();
		let root = self.overlay.changes_trie_root(
			self.backend,
			self.changes_trie_state.as_ref(),
			Decode::decode(&mut &parent_hash[..]).map_err(|e|
				trace!(
					target: "state",
					"Failed to decode changes root parent hash: {}",
					e,
				)
			)?,
			true,
			self.storage_transaction_cache,
		);

		trace!(target: "state", "{:04x}: ChangesRoot({}) {:?}",
			self.id,
			HexDisplay::from(&parent_hash),
			root,
		);

		root.map(|r| r.map(|o| o.encode()))
	}

	fn storage_start_transaction(&mut self) {
		self.overlay.start_transaction()
	}

	fn storage_rollback_transaction(&mut self) -> Result<Vec<TaskId>, ()> {
		self.mark_dirty();
		self.overlay.rollback_transaction().map_err(|_| ())
	}

	fn storage_commit_transaction(&mut self) -> Result<Vec<TaskId>, ()> {
		self.overlay.commit_transaction().map_err(|_| ())
	}

	fn wipe(&mut self) {
		for _ in 0..self.overlay.transaction_depth() {
			self.overlay.rollback_transaction().expect(BENCHMARKING_FN);
		}
		self.overlay.drain_storage_changes(
			&self.backend,
			#[cfg(feature = "std")]
			None,
			Default::default(),
			self.storage_transaction_cache,
		).expect(EXT_NOT_ALLOWED_TO_FAIL);
		self.backend.wipe().expect(EXT_NOT_ALLOWED_TO_FAIL);
		self.mark_dirty();
		self.overlay
			.enter_runtime()
			.expect("We have reset the overlay above, so we can not be in the runtime; qed");
	}

	fn commit(&mut self) {
		for _ in 0..self.overlay.transaction_depth() {
			self.overlay.commit_transaction().expect(BENCHMARKING_FN);
		}
		let changes = self.overlay.drain_storage_changes(
			&self.backend,
			#[cfg(feature = "std")]
			None,
			Default::default(),
			self.storage_transaction_cache,
		).expect(EXT_NOT_ALLOWED_TO_FAIL);
		self.backend.commit(
			changes.transaction_storage_root,
			changes.transaction,
			changes.main_storage_changes,
			changes.child_storage_changes,
		).expect(EXT_NOT_ALLOWED_TO_FAIL);
		self.mark_dirty();
		self.overlay
			.enter_runtime()
			.expect("We have reset the overlay above, so we can not be in the runtime; qed");
	}

	fn read_write_count(&self) -> (u32, u32, u32, u32) {
		self.backend.read_write_count()
	}

	fn reset_read_write_count(&mut self) {
		self.backend.reset_read_write_count()
	}

	fn get_whitelist(&self) -> Vec<TrackedStorageKey> {
		self.backend.get_whitelist()
	}

	fn set_whitelist(&mut self, new: Vec<TrackedStorageKey>) {
		self.backend.set_whitelist(new)
	}

	fn get_worker_externalities(
		&mut self,
		worker_id: u64,
		declaration: WorkerDeclaration,
	) -> Box<dyn AsyncExternalities> {
		let backend = self.backend.async_backend();
		Box::new(crate::async_ext::new_child_worker_async_ext(
			worker_id,
			declaration,
			backend,
			Some(&mut self.overlay),
		))
	}
	
	fn resolve_worker_result(&mut self, state_update: WorkerResult) -> Option<Vec<u8>> {
		self.overlay.resolve_worker_result(state_update)
	}

	fn dismiss_worker(&mut self, id: TaskId) {
		self.overlay.dismiss_worker(id);
	}
}

/// Implement `Encode` by forwarding the stored raw vec.
struct EncodeOpaqueValue(Vec<u8>);

impl Encode for EncodeOpaqueValue {
	fn using_encoded<R, F: FnOnce(&[u8]) -> R>(&self, f: F) -> R {
		f(&self.0)
	}
}

/// Auxialiary structure for appending a value to a storage item.
pub(crate) struct StorageAppend<'a>(&'a mut Vec<u8>);

impl<'a> StorageAppend<'a> {
	/// Create a new instance using the given `storage` reference.
	pub fn new(storage: &'a mut Vec<u8>) -> Self {
		Self(storage)
	}

	/// Append the given `value` to the storage item.
	///
	/// If appending fails, `[value]` is stored in the storage item.
	pub fn append(&mut self, value: Vec<u8>) {
		let value = vec![EncodeOpaqueValue(value)];

		let item = sp_std::mem::take(self.0);

		*self.0 = match Vec::<EncodeOpaqueValue>::append_or_new(item, &value) {
			Ok(item) => item,
			Err(_) => {
				log_error!(
					target: "runtime",
					"Failed to append value, resetting storage item to `[value]`.",
				);
				value.encode()
			}
		};
	}
}

impl<'a, H, N, B> ExtensionStore for Ext<'a, H, N, B>
where
	H: Hasher,
	B: 'a + Backend<H>,
	N: crate::changes_trie::BlockNumber,
{
	fn extension_by_type_id(&mut self, type_id: TypeId) -> Option<&mut dyn Any> {
		self.extensions.as_mut().and_then(|exts| exts.get_mut(type_id))
	}

	fn register_extension_with_type_id(
		&mut self,
		type_id: TypeId,
		extension: Box<dyn Extension>,
	) -> Result<(), sp_externalities::Error> {
		if let Some(ref mut extensions) = self.extensions {
			extensions.register(type_id, extension)
		} else {
			Err(sp_externalities::Error::ExtensionsAreNotSupported)
		}
	}

	fn deregister_extension_by_type_id(&mut self, type_id: TypeId) -> Result<(), sp_externalities::Error> {
		if let Some(ref mut extensions) = self.extensions {
			if extensions.deregister(type_id) {
				Ok(())
			} else {
				Err(sp_externalities::Error::ExtensionIsNotRegistered(type_id))
			}
		} else {
			Err(sp_externalities::Error::ExtensionsAreNotSupported)
		}
	}
}

#[cfg(test)]
mod tests {
	use super::*;
	use hex_literal::hex;
	use num_traits::Zero;
	use codec::Encode;
	use sp_core::{
		H256,
		Blake2Hasher,
		map,
		offchain,
		storage::{
			Storage,
			StorageChild,
			well_known_keys::EXTRINSIC_INDEX,
		},
	};
	use crate::{
		changes_trie::{
			Configuration as ChangesTrieConfiguration,
			InMemoryStorage as TestChangesTrieStorage,
		}, InMemoryBackend,
	};

	type TestBackend = InMemoryBackend<Blake2Hasher>;
	type TestExt<'a> = Ext<'a, Blake2Hasher, u64, TestBackend>;

	fn prepare_overlay_with_changes() -> OverlayedChanges {
		let mut changes = OverlayedChanges::default();
		changes.set_collect_extrinsics(true);
		changes.set_extrinsic_index(1);
		changes.set_storage(vec![1], Some(vec![100]));
		changes.set_storage(EXTRINSIC_INDEX.to_vec(), Some(3u32.encode()));
		changes
	}

	fn prepare_offchain_overlay_with_changes() -> OffchainOverlayedChanges {
		let mut ooc = OffchainOverlayedChanges::enabled();
		ooc.set(offchain::STORAGE_PREFIX, b"k1", b"v1");
		ooc.set(offchain::STORAGE_PREFIX, b"k2", b"v2");
		ooc
	}

	fn changes_trie_config() -> ChangesTrieConfiguration {
		ChangesTrieConfiguration {
			digest_interval: 0,
			digest_levels: 0,
		}
	}

	#[test]
	fn storage_changes_root_is_none_when_storage_is_not_provided() {
		let mut overlay = prepare_overlay_with_changes();
		let mut offchain_overlay = prepare_offchain_overlay_with_changes();
		let mut cache = StorageTransactionCache::default();
		let backend = TestBackend::default();
		let mut ext = TestExt::new(&mut overlay, &mut offchain_overlay, &mut cache, &backend, None, None);
		assert_eq!(ext.storage_changes_root(&H256::default().encode()).unwrap(), None);
	}

	#[test]
	fn storage_changes_root_is_none_when_state_is_not_provided() {
		let mut overlay = prepare_overlay_with_changes();
		let mut offchain_overlay = prepare_offchain_overlay_with_changes();
		let mut cache = StorageTransactionCache::default();
		let backend = TestBackend::default();
		let mut ext = TestExt::new(&mut overlay, &mut offchain_overlay, &mut cache, &backend, None, None);
		assert_eq!(ext.storage_changes_root(&H256::default().encode()).unwrap(), None);
	}

	#[test]
	fn storage_changes_root_is_some_when_extrinsic_changes_are_non_empty() {
		let mut overlay = prepare_overlay_with_changes();
		let mut offchain_overlay = prepare_offchain_overlay_with_changes();
		let mut cache = StorageTransactionCache::default();
		let storage = TestChangesTrieStorage::with_blocks(vec![(99, Default::default())]);
		let state = Some(ChangesTrieState::new(changes_trie_config(), Zero::zero(), &storage));
		let backend = TestBackend::default();
		let mut ext = TestExt::new(&mut overlay, &mut offchain_overlay, &mut cache, &backend, state, None);
		assert_eq!(
			ext.storage_changes_root(&H256::default().encode()).unwrap(),
			Some(hex!("bb0c2ef6e1d36d5490f9766cfcc7dfe2a6ca804504c3bb206053890d6dd02376").to_vec()),
		);
	}

	#[test]
	fn storage_changes_root_is_some_when_extrinsic_changes_are_empty() {
		let mut overlay = prepare_overlay_with_changes();
		let mut offchain_overlay = prepare_offchain_overlay_with_changes();
		let mut cache = StorageTransactionCache::default();
		overlay.set_collect_extrinsics(false);
		overlay.set_storage(vec![1], None);
		let storage = TestChangesTrieStorage::with_blocks(vec![(99, Default::default())]);
		let state = Some(ChangesTrieState::new(changes_trie_config(), Zero::zero(), &storage));
		let backend = TestBackend::default();
		let mut ext = TestExt::new(&mut overlay, &mut offchain_overlay, &mut cache, &backend, state, None);
		assert_eq!(
			ext.storage_changes_root(&H256::default().encode()).unwrap(),
			Some(hex!("96f5aae4690e7302737b6f9b7f8567d5bbb9eac1c315f80101235a92d9ec27f4").to_vec()),
		);
	}

	#[test]
	fn next_storage_key_works() {
		let mut cache = StorageTransactionCache::default();
		let mut overlay = OverlayedChanges::default();
		overlay.set_storage(vec![20], None);
		overlay.set_storage(vec![30], Some(vec![31]));
		let mut offchain_overlay = prepare_offchain_overlay_with_changes();
		let backend = Storage {
			top: map![
				vec![10] => vec![10],
				vec![20] => vec![20],
				vec![40] => vec![40]
			],
			children_default: map![]
		}.into();

		let ext = TestExt::new(&mut overlay, &mut offchain_overlay, &mut cache, &backend, None, None);

		// next_backend < next_overlay
		assert_eq!(ext.next_storage_key(&[5]), Some(vec![10]));

		// next_backend == next_overlay but next_overlay is a delete
		assert_eq!(ext.next_storage_key(&[10]), Some(vec![30]));

		// next_overlay < next_backend
		assert_eq!(ext.next_storage_key(&[20]), Some(vec![30]));

		// next_backend exist but next_overlay doesn't exist
		assert_eq!(ext.next_storage_key(&[30]), Some(vec![40]));

		drop(ext);
		overlay.set_storage(vec![50], Some(vec![50]));
		let ext = TestExt::new(&mut overlay, &mut offchain_overlay, &mut cache, &backend, None, None);

		// next_overlay exist but next_backend doesn't exist
		assert_eq!(ext.next_storage_key(&[40]), Some(vec![50]));
	}

	#[test]
	fn next_child_storage_key_works() {
		let child_info = ChildInfo::new_default(b"Child1");
		let child_info = &child_info;

		let mut cache = StorageTransactionCache::default();
		let mut overlay = OverlayedChanges::default();
		overlay.set_child_storage(child_info, vec![20], None);
		overlay.set_child_storage(child_info, vec![30], Some(vec![31]));
		let backend = Storage {
			top: map![],
			children_default: map![
				child_info.storage_key().to_vec() => StorageChild {
					data: map![
						vec![10] => vec![10],
						vec![20] => vec![20],
						vec![40] => vec![40]
					],
					child_info: child_info.to_owned(),
				}
			],
		}.into();


		let mut offchain_overlay = prepare_offchain_overlay_with_changes();

		let ext = TestExt::new(&mut overlay, &mut offchain_overlay, &mut cache, &backend, None, None);

		// next_backend < next_overlay
		assert_eq!(ext.next_child_storage_key(child_info, &[5]), Some(vec![10]));

		// next_backend == next_overlay but next_overlay is a delete
		assert_eq!(ext.next_child_storage_key(child_info, &[10]), Some(vec![30]));

		// next_overlay < next_backend
		assert_eq!(ext.next_child_storage_key(child_info, &[20]), Some(vec![30]));

		// next_backend exist but next_overlay doesn't exist
		assert_eq!(ext.next_child_storage_key(child_info, &[30]), Some(vec![40]));

		drop(ext);
		overlay.set_child_storage(child_info, vec![50], Some(vec![50]));
		let ext = TestExt::new(&mut overlay, &mut offchain_overlay, &mut cache, &backend, None, None);

		// next_overlay exist but next_backend doesn't exist
		assert_eq!(ext.next_child_storage_key(child_info, &[40]), Some(vec![50]));
	}

	#[test]
	fn child_storage_works() {
		let child_info = ChildInfo::new_default(b"Child1");
		let child_info = &child_info;
		let mut cache = StorageTransactionCache::default();
		let mut overlay = OverlayedChanges::default();
		overlay.set_child_storage(child_info, vec![20], None);
		overlay.set_child_storage(child_info, vec![30], Some(vec![31]));
		let mut offchain_overlay = prepare_offchain_overlay_with_changes();
		let backend = Storage {
			top: map![],
			children_default: map![
				child_info.storage_key().to_vec() => StorageChild {
					data: map![
						vec![10] => vec![10],
						vec![20] => vec![20],
						vec![30] => vec![40]
					],
					child_info: child_info.to_owned(),
				}
			],
		}.into();

		let ext = TestExt::new(&mut overlay, &mut offchain_overlay, &mut cache, &backend, None, None);

		assert_eq!(ext.child_storage(child_info, &[10]), Some(vec![10]));
		assert_eq!(
			ext.child_storage_hash(child_info, &[10]),
			Some(Blake2Hasher::hash(&[10]).as_ref().to_vec()),
		);

		assert_eq!(ext.child_storage(child_info, &[20]), None);
		assert_eq!(
			ext.child_storage_hash(child_info, &[20]),
			None,
		);

		assert_eq!(ext.child_storage(child_info, &[30]), Some(vec![31]));
		assert_eq!(
			ext.child_storage_hash(child_info, &[30]),
			Some(Blake2Hasher::hash(&[31]).as_ref().to_vec()),
		);
	}

	#[test]
	fn clear_prefix_cannot_delete_a_child_root() {
		let child_info = ChildInfo::new_default(b"Child1");
		let child_info = &child_info;
		let mut cache = StorageTransactionCache::default();
		let mut overlay = OverlayedChanges::default();
		let mut offchain_overlay = prepare_offchain_overlay_with_changes();
		let backend = Storage {
			top: map![],
			children_default: map![
				child_info.storage_key().to_vec() => StorageChild {
					data: map![
						vec![30] => vec![40]
					],
					child_info: child_info.to_owned(),
				}
			],
		}.into();

		let ext = TestExt::new(&mut overlay, &mut offchain_overlay, &mut cache, &backend, None, None);

		use sp_core::storage::well_known_keys;
		let mut ext = ext;
		let mut not_under_prefix = well_known_keys::CHILD_STORAGE_KEY_PREFIX.to_vec();
		not_under_prefix[4] = 88;
		not_under_prefix.extend(b"path");
		ext.set_storage(not_under_prefix.clone(), vec![10]);

		ext.clear_prefix(&[]);
		ext.clear_prefix(&well_known_keys::CHILD_STORAGE_KEY_PREFIX[..4]);
		let mut under_prefix = well_known_keys::CHILD_STORAGE_KEY_PREFIX.to_vec();
		under_prefix.extend(b"path");
		ext.clear_prefix(&well_known_keys::CHILD_STORAGE_KEY_PREFIX[..4]);
		assert_eq!(ext.child_storage(child_info, &[30]), Some(vec![40]));
		assert_eq!(ext.storage(not_under_prefix.as_slice()), Some(vec![10]));
		ext.clear_prefix(&not_under_prefix[..5]);
		assert_eq!(ext.storage(not_under_prefix.as_slice()), None);
	}

	#[test]
	fn storage_append_works() {
		let mut data = Vec::new();
		let mut append = StorageAppend::new(&mut data);
		append.append(1u32.encode());
		append.append(2u32.encode());
		drop(append);

		assert_eq!(Vec::<u32>::decode(&mut &data[..]).unwrap(), vec![1, 2]);

		// Initialize with some invalid data
		let mut data = vec![1];
		let mut append = StorageAppend::new(&mut data);
		append.append(1u32.encode());
		append.append(2u32.encode());
		drop(append);

		assert_eq!(Vec::<u32>::decode(&mut &data[..]).unwrap(), vec![1, 2]);
	}
}<|MERGE_RESOLUTION|>--- conflicted
+++ resolved
@@ -465,11 +465,7 @@
 		);
 		let _guard = guard();
 
-<<<<<<< HEAD
-		if sp_core::storage::well_known_keys::contains_child_storage_key(prefix) {
-=======
 		if sp_core::storage::well_known_keys::starts_with_child_storage_key(prefix) {
->>>>>>> bb3435a8
 			warn!(target: "trie", "Refuse to directly clear prefix that is part or contains of child storage key");
 			return;
 		}
