--- conflicted
+++ resolved
@@ -26,7 +26,7 @@
 	trie_types::{TrieDBMut, Layout},
 };
 use codec::{Encode, Codec};
-use primitives::storage::{ChildInfo, OwnedChildInfo, Storage};
+use sp_core::storage::{ChildInfo, OwnedChildInfo, Storage};
 
 /// A state backend is used to read state data and can have changes committed
 /// to it.
@@ -564,7 +564,7 @@
 		let storage_key = storage_key.to_vec();
 		let child_info = Some((storage_key.clone(), child_info.to_owned()));
 
-		
+
 		let existing_pairs = self.inner.get(&child_info)
 			.into_iter()
 			.flat_map(|map| map.iter().map(|(k, v)| (k.clone(), Some(v.clone()))));
@@ -667,12 +667,8 @@
 	/// Assert in memory backend with only child trie keys works as trie backend.
 	#[test]
 	fn in_memory_with_child_trie_only() {
-<<<<<<< HEAD
 		let storage = InMemory::<sp_core::Blake2Hasher>::default();
-=======
-		let storage = InMemory::<primitives::Blake2Hasher>::default();
 		let child_info = OwnedChildInfo::new_default(b"unique_id_1".to_vec());
->>>>>>> 9f4c7b78
 		let mut storage = storage.update(
 			vec![(
 				Some((b"1".to_vec(), child_info.clone())),
