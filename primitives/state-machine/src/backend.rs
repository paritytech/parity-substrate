--- conflicted
+++ resolved
@@ -256,75 +256,6 @@
 
 	/// Update the whitelist for tracking db reads/writes
 	fn set_whitelist(&self, _: Vec<TrackedStorageKey>) {}
-<<<<<<< HEAD
-}
-
-impl<'a, T: Backend<H>, H: Hasher> Backend<H> for &'a T {
-	type Error = T::Error;
-	type Transaction = T::Transaction;
-	type TrieBackendStorage = T::TrieBackendStorage;
-
-	fn storage(&self, key: &[u8]) -> Result<Option<StorageKey>, Self::Error> {
-		(*self).storage(key)
-	}
-
-	fn child_storage(
-		&self,
-		child_info: &ChildInfo,
-		key: &[u8],
-	) -> Result<Option<StorageKey>, Self::Error> {
-		(*self).child_storage(child_info, key)
-	}
-
-	fn apply_to_key_values_while<F: FnMut(&[u8], &[u8]) -> bool>(
-		&self,
-		child_info: Option<&ChildInfo>,
-		prefix: Option<&[u8]>,
-		start_at: Option<&[u8]>,
-		f: F,
-	) -> Result<(), Self::Error> {
-		(*self).apply_to_key_values_while(child_info, prefix, start_at, f)
-	}
-
-	fn apply_to_child_keys_while<F: FnMut(&[u8]) -> bool>(
-		&self,
-		child_info: &ChildInfo,
-		f: F,
-	) {
-		(*self).apply_to_child_keys_while(child_info, f)
-	}
-
-	fn next_storage_key(&self, key: &[u8]) -> Result<Option<StorageKey>, Self::Error> {
-		(*self).next_storage_key(key)
-	}
-
-	fn next_child_storage_key(
-		&self,
-		child_info: &ChildInfo,
-		key: &[u8],
-	) -> Result<Option<StorageKey>, Self::Error> {
-		(*self).next_child_storage_key(child_info, key)
-	}
-
-	fn for_keys_with_prefix<F: FnMut(&[u8])>(&self, prefix: &[u8], f: F) {
-		(*self).for_keys_with_prefix(prefix, f)
-	}
-
-	fn for_child_keys_with_prefix<F: FnMut(&[u8])>(
-		&self,
-		child_info: &ChildInfo,
-		prefix: &[u8],
-		f: F,
-	) {
-		(*self).for_child_keys_with_prefix(child_info, prefix, f)
-	}
-=======
->>>>>>> 1f3a8909
-
-	/// Estimate proof size
-	fn proof_size(&self) -> Option<u32> {
-		unimplemented!()
-	}
 }
 
 /// Trait that allows consolidate two transactions together.
