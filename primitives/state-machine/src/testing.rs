// Copyright 2017-2020 Parity Technologies (UK) Ltd.
// This file is part of Substrate.

// Substrate is free software: you can redistribute it and/or modify
// it under the terms of the GNU General Public License as published by
// the Free Software Foundation, either version 3 of the License, or
// (at your option) any later version.

// Substrate is distributed in the hope that it will be useful,
// but WITHOUT ANY WARRANTY; without even the implied warranty of
// MERCHANTABILITY or FITNESS FOR A PARTICULAR PURPOSE.  See the
// GNU General Public License for more details.

// You should have received a copy of the GNU General Public License
// along with Substrate.  If not, see <http://www.gnu.org/licenses/>.

//! Test implementation for Externalities.

use std::any::{Any, TypeId};
use codec::Decode;
use hash_db::Hasher;
use crate::{
	backend::Backend, OverlayedChanges, StorageTransactionCache, ext::Ext, InMemoryBackend,
	changes_trie::{
		Configuration as ChangesTrieConfiguration,
		InMemoryStorage as ChangesTrieInMemoryStorage,
		BlockNumber as ChangesTrieBlockNumber,
		State as ChangesTrieState,
	},
};
use sp_core::{
	storage::{
		well_known_keys::{CHANGES_TRIE_CONFIG, CODE, HEAP_PAGES, is_child_storage_key},
		Storage,
	},
	Blake2Hasher,
};
use codec::Encode;
use sp_externalities::{Extensions, Extension};

/// Simple HashMap-based Externalities impl.
pub struct TestExternalities<H: Hasher = Blake2Hasher, N: ChangesTrieBlockNumber = u64>
where
	H::Out: codec::Codec,
{
	overlay: OverlayedChanges,
<<<<<<< HEAD
	backend: InMemory<H>,
	changes_trie_config: Option<ChangesTrieConfiguration>,
=======
	storage_transaction_cache: StorageTransactionCache<
		<InMemoryBackend<H> as Backend<H>>::Transaction, H, N
	>,
	backend: InMemoryBackend<H>,
>>>>>>> bd540a67
	changes_trie_storage: ChangesTrieInMemoryStorage<H, N>,
	extensions: Extensions,
}

impl<H: Hasher, N: ChangesTrieBlockNumber> TestExternalities<H, N>
	where
		H::Out: Ord + 'static + codec::Codec
{
	/// Get externalities implementation.
<<<<<<< HEAD
	pub fn ext(&mut self) -> Ext<H, N, InMemory<H>> {
=======
	pub fn ext(&mut self) -> Ext<H, N, InMemoryBackend<H>, ChangesTrieInMemoryStorage<H, N>> {
>>>>>>> bd540a67
		Ext::new(
			&mut self.overlay,
			&mut self.storage_transaction_cache,
			&self.backend,
			match self.changes_trie_config.clone() {
				Some(config) => Some(ChangesTrieState {
					config,
					zero: 0.into(),
					storage: &self.changes_trie_storage,
				}),
				None => None,
			},
			Some(&mut self.extensions),
		)
	}

	/// Create a new instance of `TestExternalities` with storage.
	pub fn new(storage: Storage) -> Self {
		Self::new_with_code(&[], storage)
	}

	/// Create a new instance of `TestExternalities` with code and storage.
	pub fn new_with_code(code: &[u8], mut storage: Storage) -> Self {
		let mut overlay = OverlayedChanges::default();
		let changes_trie_config = storage.top.get(CHANGES_TRIE_CONFIG)
			.and_then(|v| Decode::decode(&mut &v[..]).ok());
		overlay.set_collect_extrinsics(changes_trie_config.is_some());

		assert!(storage.top.keys().all(|key| !is_child_storage_key(key)));
		assert!(storage.children.keys().all(|key| is_child_storage_key(key)));

		storage.top.insert(HEAP_PAGES.to_vec(), 8u64.encode());
		storage.top.insert(CODE.to_vec(), code.to_vec());

		TestExternalities {
			overlay,
			changes_trie_config,
			changes_trie_storage: ChangesTrieInMemoryStorage::new(),
			backend: storage.into(),
			extensions: Default::default(),
			storage_transaction_cache: Default::default(),
		}
	}

	/// Insert key/value into backend
	pub fn insert(&mut self, k: Vec<u8>, v: Vec<u8>) {
		self.backend = self.backend.update(vec![(None, vec![(k, Some(v))])]);
	}

	/// Registers the given extension for this instance.
	pub fn register_extension<E: Any + Extension>(&mut self, ext: E) {
		self.extensions.register(ext);
	}

	/// Get mutable reference to changes trie storage.
	pub fn changes_trie_storage(&mut self) -> &mut ChangesTrieInMemoryStorage<H, N> {
		&mut self.changes_trie_storage
	}

	/// Return a new backend with all pending value.
	pub fn commit_all(&self) -> InMemoryBackend<H> {
		let top: Vec<_> = self.overlay.committed.top.clone().into_iter()
			.chain(self.overlay.prospective.top.clone().into_iter())
			.map(|(k, v)| (k, v.value)).collect();
		let mut transaction = vec![(None, top)];

		self.overlay.committed.children.clone().into_iter()
			.chain(self.overlay.prospective.children.clone().into_iter())
			.for_each(|(keyspace, (map, child_info))| {
				transaction.push((
					Some((keyspace, child_info)),
					map.into_iter()
						.map(|(k, v)| (k, v.value))
						.collect::<Vec<_>>(),
				))
			});

		self.backend.update(transaction)
	}

	/// Execute the given closure while `self` is set as externalities.
	///
	/// Returns the result of the given closure.
	pub fn execute_with<R>(&mut self, execute: impl FnOnce() -> R) -> R {
		let mut ext = self.ext();
		sp_externalities::set_and_run_with_externalities(&mut ext, execute)
	}
}

impl<H: Hasher, N: ChangesTrieBlockNumber> std::fmt::Debug for TestExternalities<H, N>
	where H::Out: codec::Codec,
{
	fn fmt(&self, f: &mut std::fmt::Formatter) -> std::fmt::Result {
		write!(f, "overlay: {:?}\nbackend: {:?}", self.overlay, self.backend.pairs())
	}
}

impl<H: Hasher, N: ChangesTrieBlockNumber> PartialEq for TestExternalities<H, N>
	where
		H::Out: Ord + 'static + codec::Codec
{
	/// This doesn't test if they are in the same state, only if they contains the
	/// same data at this state
	fn eq(&self, other: &TestExternalities<H, N>) -> bool {
		self.commit_all().eq(&other.commit_all())
	}
}

impl<H: Hasher, N: ChangesTrieBlockNumber> Default for TestExternalities<H, N>
	where
		H::Out: Ord + 'static + codec::Codec,
{
	fn default() -> Self { Self::new(Default::default()) }
}

impl<H: Hasher, N: ChangesTrieBlockNumber> From<Storage> for TestExternalities<H, N>
	where
		H::Out: Ord + 'static + codec::Codec,
{
	fn from(storage: Storage) -> Self {
		Self::new(storage)
	}
}

impl<H, N> sp_externalities::ExtensionStore for TestExternalities<H, N> where
	H: Hasher,
	H::Out: codec::Codec,
	N: ChangesTrieBlockNumber,
{
	fn extension_by_type_id(&mut self, type_id: TypeId) -> Option<&mut dyn Any> {
		self.extensions.get_mut(type_id)
	}
}

#[cfg(test)]
mod tests {
	use super::*;
	use sp_core::traits::Externalities;
	use hex_literal::hex;

	#[test]
	fn commit_should_work() {
		let mut ext = TestExternalities::<Blake2Hasher, u64>::default();
		let mut ext = ext.ext();
		ext.set_storage(b"doe".to_vec(), b"reindeer".to_vec());
		ext.set_storage(b"dog".to_vec(), b"puppy".to_vec());
		ext.set_storage(b"dogglesworth".to_vec(), b"cat".to_vec());
		const ROOT: [u8; 32] = hex!("2a340d3dfd52f5992c6b117e9e45f479e6da5afffafeb26ab619cf137a95aeb8");
		assert_eq!(&ext.storage_root()[..], &ROOT);
	}

	#[test]
	fn set_and_retrieve_code() {
		let mut ext = TestExternalities::<Blake2Hasher, u64>::default();
		let mut ext = ext.ext();

		let code = vec![1, 2, 3];
		ext.set_storage(CODE.to_vec(), code.clone());

		assert_eq!(&ext.storage(CODE).unwrap(), &code);
	}

	#[test]
	fn check_send() {
		fn assert_send<T: Send>() {}
		assert_send::<TestExternalities::<Blake2Hasher, u64>>();
	}
}<|MERGE_RESOLUTION|>--- conflicted
+++ resolved
@@ -44,15 +44,11 @@
 	H::Out: codec::Codec,
 {
 	overlay: OverlayedChanges,
-<<<<<<< HEAD
-	backend: InMemory<H>,
-	changes_trie_config: Option<ChangesTrieConfiguration>,
-=======
 	storage_transaction_cache: StorageTransactionCache<
 		<InMemoryBackend<H> as Backend<H>>::Transaction, H, N
 	>,
 	backend: InMemoryBackend<H>,
->>>>>>> bd540a67
+	changes_trie_config: Option<ChangesTrieConfiguration>,
 	changes_trie_storage: ChangesTrieInMemoryStorage<H, N>,
 	extensions: Extensions,
 }
@@ -62,11 +58,7 @@
 		H::Out: Ord + 'static + codec::Codec
 {
 	/// Get externalities implementation.
-<<<<<<< HEAD
-	pub fn ext(&mut self) -> Ext<H, N, InMemory<H>> {
-=======
-	pub fn ext(&mut self) -> Ext<H, N, InMemoryBackend<H>, ChangesTrieInMemoryStorage<H, N>> {
->>>>>>> bd540a67
+	pub fn ext(&mut self) -> Ext<H, N, InMemoryBackend<H>> {
 		Ext::new(
 			&mut self.overlay,
 			&mut self.storage_transaction_cache,
