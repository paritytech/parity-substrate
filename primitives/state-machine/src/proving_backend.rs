--- conflicted
+++ resolved
@@ -330,16 +330,12 @@
 		self.0.storage_root(delta)
 	}
 
-<<<<<<< HEAD
 	fn child_storage_root<I>(
 		&self,
 		storage_key: &[u8],
 		child_info: ChildInfo,
 		delta: I,
-	) -> (Vec<u8>, bool, Self::Transaction)
-=======
-	fn child_storage_root<I>(&self, storage_key: &[u8], delta: I) -> (H::Out, bool, Self::Transaction)
->>>>>>> 4031142b
+	) -> (H::Out, bool, Self::Transaction)
 	where
 		I: IntoIterator<Item=(Vec<u8>, Option<Vec<u8>>)>,
 		H::Out: Ord
