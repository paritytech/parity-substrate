--- conflicted
+++ resolved
@@ -42,7 +42,6 @@
 	pub(crate) proof_recorder: &'a mut Recorder<H::Out>,
 }
 
-<<<<<<< HEAD
 /// Different kind of proof representation are allowed.
 /// This definition is used as input parameter when producing
 /// a storage proof.
@@ -268,6 +267,8 @@
 /// proofs due to deduplication of trie nodes.
 /// Merge to `Flatten` if any item is flatten (we cannot unflatten), if not `Flatten` we output to
 /// non compact form.
+/// TODO EMCH on master this has moved to a StorageProof function: do it (same for the other merge
+/// function)
 pub fn merge_storage_proofs<H, I>(proofs: I) -> Result<StorageProof, String>
 	where
 		I: IntoIterator<Item=StorageProof>,
@@ -335,8 +336,6 @@
 	Some(StorageProof::Flatten(unique_set.into_iter().collect()))
 }
 
-=======
->>>>>>> f3b9f234
 impl<'a, S, H> ProvingBackendRecorder<'a, S, H>
 	where
 		S: TrieBackendStorage<H>,
@@ -660,13 +659,8 @@
 	H: Hasher,
 	H::Out: Codec,
 {
-<<<<<<< HEAD
 	let db = create_flat_proof_check_backend_storage(proof)
 		.map_err(|e| Box::new(e) as Box<dyn Error>)?;
-=======
-	let db = proof.into_memory_db();
-
->>>>>>> f3b9f234
 	if db.contains(&root, EMPTY_PREFIX) {
 		Ok(TrieBackend::new_with_roots(db, root))
 	} else {
@@ -695,7 +689,6 @@
 	}
 }
 
-<<<<<<< HEAD
 /// Create in-memory storage of proof check backend.
 /// Currently child trie are all with same backend
 /// implementation, therefore using
@@ -784,8 +777,6 @@
 	Ok(db)
 }
 
-=======
->>>>>>> f3b9f234
 #[cfg(test)]
 mod tests {
 	use crate::InMemoryBackend;
@@ -796,16 +787,10 @@
 	use sp_runtime::traits::BlakeTwo256;
 
 	fn test_proving<'a>(
-<<<<<<< HEAD
 		trie_backend: &'a TrieBackend<PrefixedMemoryDB<Blake2Hasher>,Blake2Hasher>,
 		flat: bool,
-	) -> ProvingBackend<'a, PrefixedMemoryDB<Blake2Hasher>, Blake2Hasher> {
+	) -> ProvingBackend<'a, PrefixedMemoryDB<BlakeTwo256>, BlakeTwo256> {
 		ProvingBackend::new(trie_backend, flat)
-=======
-		trie_backend: &'a TrieBackend<PrefixedMemoryDB<BlakeTwo256>,BlakeTwo256>,
-	) -> ProvingBackend<'a, PrefixedMemoryDB<BlakeTwo256>, BlakeTwo256> {
-		ProvingBackend::new(trie_backend)
->>>>>>> f3b9f234
 	}
 
 
@@ -838,8 +823,7 @@
 	}
 
 	#[test]
-<<<<<<< HEAD
-	fn passes_throgh_backend_calls() {
+	fn passes_through_backend_calls() {
 		let test = |flat| {
 			let trie_backend = test_trie();
 			let proving_backend = test_proving(&trie_backend, flat);
@@ -854,19 +838,6 @@
 		};
 		test(true);
 		test(false);
-=======
-	fn passes_through_backend_calls() {
-		let trie_backend = test_trie();
-		let proving_backend = test_proving(&trie_backend);
-		assert_eq!(trie_backend.storage(b"key").unwrap(), proving_backend.storage(b"key").unwrap());
-		assert_eq!(trie_backend.pairs(), proving_backend.pairs());
-
-		let (trie_root, mut trie_mdb) = trie_backend.storage_root(::std::iter::empty());
-		let (proving_root, proving_mdb) = proving_backend.storage_root(::std::iter::empty());
-		assert_eq!(trie_root, proving_root);
-		let mut trie_mdb = trie_mdb.remove(&ChildInfo::top_trie()).unwrap();
-		assert_eq!(trie_mdb.drain(), proving_mdb.unwrap().drain());
->>>>>>> f3b9f234
 	}
 
 	#[test]
@@ -888,16 +859,11 @@
 
 			let proof = proving.extract_proof().unwrap();
 
-<<<<<<< HEAD
-			let proof_check = create_proof_check_backend::<Blake2Hasher>(in_memory_root.into(), proof).unwrap();
+			let proof_check = create_proof_check_backend::<BlakeTwo256>(in_memory_root.into(), proof).unwrap();
 			assert_eq!(proof_check.storage(&[42]).unwrap().unwrap(), vec![42]);
 		};
 		test(true);
 		test(false);
-=======
-		let proof_check = create_proof_check_backend::<BlakeTwo256>(in_memory_root.into(), proof).unwrap();
-		assert_eq!(proof_check.storage(&[42]).unwrap().unwrap(), vec![42]);
->>>>>>> f3b9f234
 	}
 
 	#[test]
@@ -941,14 +907,13 @@
 			vec![i]
 		));
 
-<<<<<<< HEAD
 		let test = |flat| {
 			let proving = ProvingBackend::new(trie, flat);
 			assert_eq!(proving.storage(&[42]).unwrap().unwrap(), vec![42]);
 
 			let proof = proving.extract_proof().unwrap();
 
-			let proof_check = create_proof_check_backend::<Blake2Hasher>(
+			let proof_check = create_proof_check_backend::<BlakeTwo256>(
 				in_memory_root.into(),
 				proof
 			).unwrap();
@@ -959,61 +924,32 @@
 			assert_eq!(proof_check.storage(&[64]).unwrap(), None);
 
 			let proving = ProvingBackend::new(trie, flat);
-			assert_eq!(proving.child_storage(&own1[..], &child_info1, &[64]), Ok(Some(vec![64])));
+			assert_eq!(proving.child_storage(child_info_1, &[64]), Ok(Some(vec![64])));
 
 			let proof = proving.extract_proof().unwrap();
 			if flat {
-				let proof_check = create_flat_proof_check_backend::<Blake2Hasher>(
+				let proof_check = create_flat_proof_check_backend::<BlakeTwo256>(
 					in_memory_root.into(),
 					proof
 				).unwrap();
 			
 				assert_eq!(
-					proof_check.child_storage(&own1[..], &child_info1, &[64]).unwrap().unwrap(),
+					proof_check.child_storage(&child_info1, &[64]).unwrap().unwrap(),
 					vec![64]
 				);
 			} else {
-				let proof_check = create_proof_check_backend::<Blake2Hasher>(
+				let proof_check = create_proof_check_backend::<BlakeTwo256>(
 					in_memory_root.into(),
 					proof
 				).unwrap();
 			
 				assert_eq!(
-					proof_check.child_storage(&own1[..], &child_info1, &[64]).unwrap().unwrap(),
+					proof_check.child_storage(&child_info1, &[64]).unwrap().unwrap(),
 					vec![64]
 				);
 			}
 		};
 		test(true);
 		test(false);
-=======
-		let proving = ProvingBackend::new(trie);
-		assert_eq!(proving.storage(&[42]).unwrap().unwrap(), vec![42]);
-
-		let proof = proving.extract_proof();
-
-		let proof_check = create_proof_check_backend::<BlakeTwo256>(
-			in_memory_root.into(),
-			proof
-		).unwrap();
-		assert!(proof_check.storage(&[0]).is_err());
-		assert_eq!(proof_check.storage(&[42]).unwrap().unwrap(), vec![42]);
-		// note that it is include in root because proof close
-		assert_eq!(proof_check.storage(&[41]).unwrap().unwrap(), vec![41]);
-		assert_eq!(proof_check.storage(&[64]).unwrap(), None);
-
-		let proving = ProvingBackend::new(trie);
-		assert_eq!(proving.child_storage(child_info_1, &[64]), Ok(Some(vec![64])));
-
-		let proof = proving.extract_proof();
-		let proof_check = create_proof_check_backend::<BlakeTwo256>(
-			in_memory_root.into(),
-			proof
-		).unwrap();
-		assert_eq!(
-			proof_check.child_storage(child_info_1, &[64]).unwrap().unwrap(),
-			vec![64]
-		);
->>>>>>> f3b9f234
 	}
 }