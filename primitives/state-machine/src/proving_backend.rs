// Copyright 2017-2019 Parity Technologies (UK) Ltd.
// This file is part of Substrate.

// Substrate is free software: you can redistribute it and/or modify
// it under the terms of the GNU General Public License as published by
// the Free Software Foundation, either version 3 of the License, or
// (at your option) any later version.

// Substrate is distributed in the hope that it will be useful,
// but WITHOUT ANY WARRANTY; without even the implied warranty of
// MERCHANTABILITY or FITNESS FOR A PARTICULAR PURPOSE.  See the
// GNU General Public License for more details.

// You should have received a copy of the GNU General Public License
// along with Substrate.  If not, see <http://www.gnu.org/licenses/>.

//! Proving state machine backend.

use std::sync::Arc;
use parking_lot::RwLock;
use codec::{Decode, Encode, Codec};
use log::debug;
use hash_db::{Hasher, HashDB, EMPTY_PREFIX, Prefix};
use trie::{
	MemoryDB, default_child_trie_root, read_trie_value_with, read_child_trie_value_with,
	record_all_keys
};
pub use trie::Recorder;
pub use trie::trie_types::{Layout, TrieError};
use crate::trie_backend::TrieBackend;
use crate::trie_backend_essence::{Ephemeral, TrieBackendEssence, TrieBackendStorage};
use crate::{Error, ExecutionError, Backend};
use std::collections::{HashMap, HashSet};
use crate::DBValue;
use primitives::storage::ChildInfo;

/// Patricia trie-based backend specialized in get value proofs.
pub struct ProvingBackendRecorder<'a, S: 'a + TrieBackendStorage<H>, H: 'a + Hasher> {
	pub(crate) backend: &'a TrieBackendEssence<S, H>,
	pub(crate) proof_recorder: &'a mut Recorder<H::Out>,
}

/// A proof that some set of key-value pairs are included in the storage trie. The proof contains
/// the storage values so that the partial storage backend can be reconstructed by a verifier that
/// does not already have access to the key-value pairs.
///
/// The proof consists of the set of serialized nodes in the storage trie accessed when looking up
/// the keys covered by the proof. Verifying the proof requires constructing the partial trie from
/// the serialized nodes and performing the key lookups.
#[derive(Debug, PartialEq, Eq, Clone, Encode, Decode)]
pub struct StorageProof {
	trie_nodes: Vec<Vec<u8>>,
}

impl StorageProof {
	/// Constructs a storage proof from a subset of encoded trie nodes in a storage backend.
	pub fn new(trie_nodes: Vec<Vec<u8>>) -> Self {
		StorageProof { trie_nodes }
	}

	/// Returns a new empty proof.
	///
	/// An empty proof is capable of only proving trivial statements (ie. that an empty set of
	/// key-value pairs exist in storage).
	pub fn empty() -> Self {
		StorageProof {
			trie_nodes: Vec::new(),
		}
	}

	/// Returns whether this is an empty proof.
	pub fn is_empty(&self) -> bool {
		self.trie_nodes.is_empty()
	}

	/// Create an iterator over trie nodes constructed from the proof. The nodes are not guaranteed
	/// to be traversed in any particular order.
	pub fn iter_nodes(self) -> StorageProofNodeIterator {
		StorageProofNodeIterator::new(self)
	}
}

/// An iterator over trie nodes constructed from a storage proof. The nodes are not guaranteed to
/// be traversed in any particular order.
pub struct StorageProofNodeIterator {
	inner: <Vec<Vec<u8>> as IntoIterator>::IntoIter,
}

impl StorageProofNodeIterator {
	fn new(proof: StorageProof) -> Self {
		StorageProofNodeIterator {
			inner: proof.trie_nodes.into_iter(),
		}
	}
}

impl Iterator for StorageProofNodeIterator {
	type Item = Vec<u8>;

	fn next(&mut self) -> Option<Self::Item> {
		self.inner.next()
	}
}

/// Merges multiple storage proofs covering potentially different sets of keys into one proof
/// covering all keys. The merged proof output may be smaller than the aggregate size of the input
/// proofs due to deduplication of trie nodes.
pub fn merge_storage_proofs<I>(proofs: I) -> StorageProof
	where I: IntoIterator<Item=StorageProof>
{
	let trie_nodes = proofs.into_iter()
		.flat_map(|proof| proof.iter_nodes())
		.collect::<HashSet<_>>()
		.into_iter()
		.collect();
	StorageProof { trie_nodes }
}

impl<'a, S, H> ProvingBackendRecorder<'a, S, H>
	where
		S: TrieBackendStorage<H>,
		H: Hasher,
		H::Out: Codec,
{
	/// Produce proof for a key query.
	pub fn storage(&mut self, key: &[u8]) -> Result<Option<Vec<u8>>, String> {
		let mut read_overlay = S::Overlay::default();
		let eph = Ephemeral::new(
			self.backend.backend_storage(),
			&mut read_overlay,
		);

		let map_e = |e| format!("Trie lookup error: {}", e);

		read_trie_value_with::<Layout<H>, _, Ephemeral<S, H>>(
			&eph,
			self.backend.root(),
			key,
			&mut *self.proof_recorder,
		).map_err(map_e)
	}

	/// Produce proof for a child key query.
	pub fn child_storage(
		&mut self,
		storage_key: &[u8],
		child_info: ChildInfo,
		key: &[u8]
	) -> Result<Option<Vec<u8>>, String> {
		let root = self.storage(storage_key)?
			.and_then(|r| Decode::decode(&mut &r[..]).ok())
			.unwrap_or(default_child_trie_root::<Layout<H>>(storage_key));

		let mut read_overlay = S::Overlay::default();
		let eph = Ephemeral::new(
			self.backend.backend_storage(),
			&mut read_overlay,
		);

		let map_e = |e| format!("Trie lookup error: {}", e);

		read_child_trie_value_with::<Layout<H>, _, _>(
			storage_key,
			child_info.keyspace(),
			&eph,
			&root.as_ref(),
			key,
			&mut *self.proof_recorder
		).map_err(map_e)
	}

	/// Produce proof for the whole backend.
	pub fn record_all_keys(&mut self) {
		let mut read_overlay = S::Overlay::default();
		let eph = Ephemeral::new(
			self.backend.backend_storage(),
			&mut read_overlay,
		);

		let mut iter = move || -> Result<(), Box<TrieError<H::Out>>> {
			let root = self.backend.root();
			record_all_keys::<Layout<H>, _>(&eph, root, &mut *self.proof_recorder)
		};

		if let Err(e) = iter() {
			debug!(target: "trie", "Error while recording all keys: {}", e);
		}
	}
}

/// Global proof recorder, act as a layer over a hash db for recording queried
/// data.
pub type ProofRecorder<H> = Arc<RwLock<HashMap<<H as Hasher>::Out, Option<DBValue>>>>;

/// Patricia trie-based backend which also tracks all touched storage trie values.
/// These can be sent to remote node and used as a proof of execution.
pub struct ProvingBackend<'a, S: 'a + TrieBackendStorage<H>, H: 'a + Hasher> (
	TrieBackend<ProofRecorderBackend<'a, S, H>, H>,
);

/// Trie backend storage with its proof recorder.
pub struct ProofRecorderBackend<'a, S: 'a + TrieBackendStorage<H>, H: 'a + Hasher> {
	backend: &'a S,
	proof_recorder: ProofRecorder<H>,
}

impl<'a, S: 'a + TrieBackendStorage<H>, H: 'a + Hasher> ProvingBackend<'a, S, H>
	where H::Out: Codec
{
	/// Create new proving backend.
	pub fn new(backend: &'a TrieBackend<S, H>) -> Self {
		let proof_recorder = Default::default();
		Self::new_with_recorder(backend, proof_recorder)
	}

	/// Create new proving backend with the given recorder.
	pub fn new_with_recorder(
		backend: &'a TrieBackend<S, H>,
		proof_recorder: ProofRecorder<H>,
	) -> Self {
		let essence = backend.essence();
		let root = essence.root().clone();
		let recorder = ProofRecorderBackend {
			backend: essence.backend_storage(),
			proof_recorder: proof_recorder,
		};
		ProvingBackend(TrieBackend::new(recorder, root))
	}

	/// Extracting the gathered unordered proof.
	pub fn extract_proof(&self) -> StorageProof {
		let trie_nodes = self.0.essence().backend_storage().proof_recorder
			.read()
			.iter()
			.filter_map(|(_k, v)| v.as_ref().map(|v| v.to_vec()))
			.collect();
		StorageProof::new(trie_nodes)
	}
}

impl<'a, S: 'a + TrieBackendStorage<H>, H: 'a + Hasher> TrieBackendStorage<H>
	for ProofRecorderBackend<'a, S, H>
{
	type Overlay = S::Overlay;

	fn get(&self, key: &H::Out, prefix: Prefix) -> Result<Option<DBValue>, String> {
		if let Some(v) = self.proof_recorder.read().get(key) {
			return Ok(v.clone());
		}
		let backend_value =  self.backend.get(key, prefix)?;
		self.proof_recorder.write().insert(key.clone(), backend_value.clone());
		Ok(backend_value)
	}
}

impl<'a, S: 'a + TrieBackendStorage<H>, H: 'a + Hasher> std::fmt::Debug
	for ProvingBackend<'a, S, H>
{
	fn fmt(&self, f: &mut std::fmt::Formatter<'_>) -> std::fmt::Result {
		write!(f, "ProvingBackend")
	}
}

impl<'a, S, H> Backend<H> for ProvingBackend<'a, S, H>
	where
		S: 'a + TrieBackendStorage<H>,
		H: 'a + Hasher,
		H::Out: Ord + Codec,
{
	type Error = String;
	type Transaction = S::Overlay;
	type TrieBackendStorage = S;

	fn storage(&self, key: &[u8]) -> Result<Option<Vec<u8>>, Self::Error> {
		self.0.storage(key)
	}

	fn child_storage(
		&self,
		storage_key: &[u8],
		child_info: ChildInfo,
		key: &[u8],
	) -> Result<Option<Vec<u8>>, Self::Error> {
		self.0.child_storage(storage_key, child_info, key)
	}

	fn for_keys_in_child_storage<F: FnMut(&[u8])>(
		&self,
		storage_key: &[u8],
		child_info: ChildInfo,
		f: F,
	) {
		self.0.for_keys_in_child_storage(storage_key, child_info, f)
	}

	fn next_storage_key(&self, key: &[u8]) -> Result<Option<Vec<u8>>, Self::Error> {
		self.0.next_storage_key(key)
	}

	fn next_child_storage_key(
		&self,
		storage_key: &[u8],
		child_info: ChildInfo,
		key: &[u8],
	) -> Result<Option<Vec<u8>>, Self::Error> {
		self.0.next_child_storage_key(storage_key, child_info, key)
	}

	fn for_keys_with_prefix<F: FnMut(&[u8])>(&self, prefix: &[u8], f: F) {
		self.0.for_keys_with_prefix(prefix, f)
	}

	fn for_key_values_with_prefix<F: FnMut(&[u8], &[u8])>(&self, prefix: &[u8], f: F) {
		self.0.for_key_values_with_prefix(prefix, f)
	}

	fn for_child_keys_with_prefix<F: FnMut(&[u8])>(
		&self,
		storage_key: &[u8],
		child_info: ChildInfo,
		prefix: &[u8],
		f: F,
	) {
		self.0.for_child_keys_with_prefix(storage_key, child_info, prefix, f)
	}

	fn pairs(&self) -> Vec<(Vec<u8>, Vec<u8>)> {
		self.0.pairs()
	}

	fn keys(&self, prefix: &[u8]) -> Vec<Vec<u8>> {
		self.0.keys(prefix)
	}

	fn child_keys(
		&self,
		storage_key: &[u8],
		child_info: ChildInfo,
		prefix: &[u8],
	) -> Vec<Vec<u8>> {
		self.0.child_keys(storage_key, child_info, prefix)
	}

	fn storage_root<I>(&self, delta: I) -> (H::Out, Self::Transaction)
		where I: IntoIterator<Item=(Vec<u8>, Option<Vec<u8>>)>
	{
		self.0.storage_root(delta)
	}

	fn child_storage_root<I>(
		&self,
		storage_key: &[u8],
		child_info: ChildInfo,
		delta: I,
	) -> (H::Out, bool, Self::Transaction)
	where
		I: IntoIterator<Item=(Vec<u8>, Option<Vec<u8>>)>,
		H::Out: Ord
	{
		self.0.child_storage_root(storage_key, child_info, delta)
	}
}

/// Create proof check backend.
pub fn create_proof_check_backend<H>(
	root: H::Out,
	proof: StorageProof,
) -> Result<TrieBackend<MemoryDB<H>, H>, Box<dyn Error>>
where
	H: Hasher,
	H::Out: Codec,
{
	let db = create_proof_check_backend_storage(proof);

	if db.contains(&root, EMPTY_PREFIX) {
		Ok(TrieBackend::new(db, root))
	} else {
		Err(Box::new(ExecutionError::InvalidProof))
	}
}

/// Create in-memory storage of proof check backend.
pub fn create_proof_check_backend_storage<H>(
	proof: StorageProof,
) -> MemoryDB<H>
where
	H: Hasher,
{
	let mut db = MemoryDB::default();
	for item in proof.iter_nodes() {
		db.insert(EMPTY_PREFIX, &item);
	}
	db
}

#[cfg(test)]
mod tests {
	use crate::InMemoryBackend;
	use crate::trie_backend::tests::test_trie;
	use super::*;
	use primitives::{Blake2Hasher, storage::ChildStorageKey};
	use crate::proving_backend::create_proof_check_backend;
	use trie::PrefixedMemoryDB;

	const CHILD_INFO_1: ChildInfo<'static> = ChildInfo::new_default(b"unique_id_1");
	const CHILD_INFO_2: ChildInfo<'static> = ChildInfo::new_default(b"unique_id_2");

	fn test_proving<'a>(
		trie_backend: &'a TrieBackend<PrefixedMemoryDB<Blake2Hasher>,Blake2Hasher>,
	) -> ProvingBackend<'a, PrefixedMemoryDB<Blake2Hasher>, Blake2Hasher> {
		ProvingBackend::new(trie_backend)
	}

	#[test]
	fn proof_is_empty_until_value_is_read() {
		let trie_backend = test_trie();
		assert!(test_proving(&trie_backend).extract_proof().is_empty());
	}

	#[test]
	fn proof_is_non_empty_after_value_is_read() {
		let trie_backend = test_trie();
		let backend = test_proving(&trie_backend);
		assert_eq!(backend.storage(b"key").unwrap(), Some(b"value".to_vec()));
		assert!(!backend.extract_proof().is_empty());
	}

	#[test]
	fn proof_is_invalid_when_does_not_contains_root() {
		use primitives::H256;
		let result = create_proof_check_backend::<Blake2Hasher>(
			H256::from_low_u64_be(1),
			StorageProof::empty()
		);
		assert!(result.is_err());
	}

	#[test]
	fn passes_throgh_backend_calls() {
		let trie_backend = test_trie();
		let proving_backend = test_proving(&trie_backend);
		assert_eq!(trie_backend.storage(b"key").unwrap(), proving_backend.storage(b"key").unwrap());
		assert_eq!(trie_backend.pairs(), proving_backend.pairs());

		let (trie_root, mut trie_mdb) = trie_backend.storage_root(::std::iter::empty());
		let (proving_root, mut proving_mdb) = proving_backend.storage_root(::std::iter::empty());
		assert_eq!(trie_root, proving_root);
		assert_eq!(trie_mdb.drain(), proving_mdb.drain());
	}

	#[test]
	fn proof_recorded_and_checked() {
<<<<<<< HEAD
		let contents = (0..64).map(|i| (None, vec![i], Some(vec![i]))).collect::<Vec<_>>();
		let in_memory = InMemoryBackend::<Blake2Hasher>::default();
		let mut in_memory = in_memory.update(contents);
=======
		let contents = (0..64).map(|i| (vec![i], Some(vec![i]))).collect::<Vec<_>>();
		let in_memory = InMemory::<Blake2Hasher>::default();
		let mut in_memory = in_memory.update(vec![(None, contents)]);
>>>>>>> 13b13087
		let in_memory_root = in_memory.storage_root(::std::iter::empty()).0;
		(0..64).for_each(|i| assert_eq!(in_memory.storage(&[i]).unwrap().unwrap(), vec![i]));

		let trie = in_memory.as_trie_backend().unwrap();
		let trie_root = trie.storage_root(::std::iter::empty()).0;
		assert_eq!(in_memory_root, trie_root);
		(0..64).for_each(|i| assert_eq!(trie.storage(&[i]).unwrap().unwrap(), vec![i]));

		let proving = ProvingBackend::new(trie);
		assert_eq!(proving.storage(&[42]).unwrap().unwrap(), vec![42]);

		let proof = proving.extract_proof();

		let proof_check = create_proof_check_backend::<Blake2Hasher>(in_memory_root.into(), proof).unwrap();
		assert_eq!(proof_check.storage(&[42]).unwrap().unwrap(), vec![42]);
	}

	#[test]
	fn proof_recorded_and_checked_with_child() {
		let subtrie1 = ChildStorageKey::from_slice(b":child_storage:default:sub1").unwrap();
		let subtrie2 = ChildStorageKey::from_slice(b":child_storage:default:sub2").unwrap();
		let own1 = subtrie1.into_owned();
		let own2 = subtrie2.into_owned();
<<<<<<< HEAD
		let contents = (0..64).map(|i| (None, vec![i], Some(vec![i])))
			.chain((28..65).map(|i| (Some(own1.clone()), vec![i], Some(vec![i]))))
			.chain((10..15).map(|i| (Some(own2.clone()), vec![i], Some(vec![i]))))
			.collect::<Vec<_>>();
		let in_memory = InMemoryBackend::<Blake2Hasher>::default();
=======
		let contents = vec![
			(None, (0..64).map(|i| (vec![i], Some(vec![i]))).collect()),
			(Some((own1.clone(), CHILD_INFO_1.to_owned())),
				(28..65).map(|i| (vec![i], Some(vec![i]))).collect()),
			(Some((own2.clone(), CHILD_INFO_2.to_owned())),
				(10..15).map(|i| (vec![i], Some(vec![i]))).collect()),
		];
		let in_memory = InMemory::<Blake2Hasher>::default();
>>>>>>> 13b13087
		let mut in_memory = in_memory.update(contents);
		let in_memory_root = in_memory.full_storage_root::<_, Vec<_>, _>(
			::std::iter::empty(),
			in_memory.child_storage_keys().map(|k|(k.0.to_vec(), Vec::new(), k.1.to_owned()))
		).0;
		(0..64).for_each(|i| assert_eq!(
			in_memory.storage(&[i]).unwrap().unwrap(),
			vec![i]
		));
		(28..65).for_each(|i| assert_eq!(
			in_memory.child_storage(&own1[..], CHILD_INFO_1, &[i]).unwrap().unwrap(),
			vec![i]
		));
		(10..15).for_each(|i| assert_eq!(
			in_memory.child_storage(&own2[..], CHILD_INFO_2, &[i]).unwrap().unwrap(),
			vec![i]
		));

		let trie = in_memory.as_trie_backend().unwrap();
		let trie_root = trie.storage_root(::std::iter::empty()).0;
		assert_eq!(in_memory_root, trie_root);
		(0..64).for_each(|i| assert_eq!(
			trie.storage(&[i]).unwrap().unwrap(),
			vec![i]
		));

		let proving = ProvingBackend::new(trie);
		assert_eq!(proving.storage(&[42]).unwrap().unwrap(), vec![42]);

		let proof = proving.extract_proof();

		let proof_check = create_proof_check_backend::<Blake2Hasher>(
			in_memory_root.into(),
			proof
		).unwrap();
		assert!(proof_check.storage(&[0]).is_err());
		assert_eq!(proof_check.storage(&[42]).unwrap().unwrap(), vec![42]);
		// note that it is include in root because proof close
		assert_eq!(proof_check.storage(&[41]).unwrap().unwrap(), vec![41]);
		assert_eq!(proof_check.storage(&[64]).unwrap(), None);

		let proving = ProvingBackend::new(trie);
		assert_eq!(proving.child_storage(&own1[..], CHILD_INFO_1, &[64]), Ok(Some(vec![64])));

		let proof = proving.extract_proof();
		let proof_check = create_proof_check_backend::<Blake2Hasher>(
			in_memory_root.into(),
			proof
		).unwrap();
		assert_eq!(
			proof_check.child_storage(&own1[..], CHILD_INFO_1, &[64]).unwrap().unwrap(),
			vec![64]
		);
	}

}<|MERGE_RESOLUTION|>--- conflicted
+++ resolved
@@ -450,15 +450,9 @@
 
 	#[test]
 	fn proof_recorded_and_checked() {
-<<<<<<< HEAD
-		let contents = (0..64).map(|i| (None, vec![i], Some(vec![i]))).collect::<Vec<_>>();
+		let contents = (0..64).map(|i| (vec![i], Some(vec![i]))).collect::<Vec<_>>();
 		let in_memory = InMemoryBackend::<Blake2Hasher>::default();
-		let mut in_memory = in_memory.update(contents);
-=======
-		let contents = (0..64).map(|i| (vec![i], Some(vec![i]))).collect::<Vec<_>>();
-		let in_memory = InMemory::<Blake2Hasher>::default();
 		let mut in_memory = in_memory.update(vec![(None, contents)]);
->>>>>>> 13b13087
 		let in_memory_root = in_memory.storage_root(::std::iter::empty()).0;
 		(0..64).for_each(|i| assert_eq!(in_memory.storage(&[i]).unwrap().unwrap(), vec![i]));
 
@@ -482,13 +476,6 @@
 		let subtrie2 = ChildStorageKey::from_slice(b":child_storage:default:sub2").unwrap();
 		let own1 = subtrie1.into_owned();
 		let own2 = subtrie2.into_owned();
-<<<<<<< HEAD
-		let contents = (0..64).map(|i| (None, vec![i], Some(vec![i])))
-			.chain((28..65).map(|i| (Some(own1.clone()), vec![i], Some(vec![i]))))
-			.chain((10..15).map(|i| (Some(own2.clone()), vec![i], Some(vec![i]))))
-			.collect::<Vec<_>>();
-		let in_memory = InMemoryBackend::<Blake2Hasher>::default();
-=======
 		let contents = vec![
 			(None, (0..64).map(|i| (vec![i], Some(vec![i]))).collect()),
 			(Some((own1.clone(), CHILD_INFO_1.to_owned())),
@@ -496,8 +483,7 @@
 			(Some((own2.clone(), CHILD_INFO_2.to_owned())),
 				(10..15).map(|i| (vec![i], Some(vec![i]))).collect()),
 		];
-		let in_memory = InMemory::<Blake2Hasher>::default();
->>>>>>> 13b13087
+		let in_memory = InMemoryBackend::<Blake2Hasher>::default();
 		let mut in_memory = in_memory.update(contents);
 		let in_memory_root = in_memory.full_storage_root::<_, Vec<_>, _>(
 			::std::iter::empty(),
