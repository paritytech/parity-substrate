// Copyright 2017-2019 Parity Technologies (UK) Ltd.
// This file is part of Substrate.

// Substrate is free software: you can redistribute it and/or modify
// it under the terms of the GNU General Public License as published by
// the Free Software Foundation, either version 3 of the License, or
// (at your option) any later version.

// Substrate is distributed in the hope that it will be useful,
// but WITHOUT ANY WARRANTY; without even the implied warranty of
// MERCHANTABILITY or FITNESS FOR A PARTICULAR PURPOSE.  See the
// GNU General Public License for more details.

// You should have received a copy of the GNU General Public License
// along with Substrate.  If not, see <http://www.gnu.org/licenses/>.

//! Trie-based state machine backend essence used to read values
//! from storage.

use std::ops::Deref;
use std::sync::Arc;
use log::{debug, warn};
use hash_db::{self, Hasher, EMPTY_PREFIX, Prefix};
use sp_trie::{Trie, MemoryDB, PrefixedMemoryDB, DBValue,
	default_child_trie_root, read_trie_value, read_child_trie_value,
<<<<<<< HEAD
	for_keys_in_child_trie};
use sp_trie::trie_types::{TrieDB, TrieError, Layout};
=======
	for_keys_in_child_trie, KeySpacedDB};
use trie::trie_types::{TrieDB, TrieError, Layout};
>>>>>>> 9f4c7b78
use crate::backend::Consolidate;
use primitives::storage::ChildInfo;
use codec::Encode;

/// Patricia trie-based storage trait.
pub trait Storage<H: Hasher>: Send + Sync {
	/// Get a trie node.
	fn get(&self, key: &H::Out, prefix: Prefix) -> Result<Option<DBValue>, String>;
}

/// Patricia trie-based pairs storage essence.
pub struct TrieBackendEssence<S: TrieBackendStorage<H>, H: Hasher> {
	storage: S,
	root: H::Out,
}

impl<S: TrieBackendStorage<H>, H: Hasher> TrieBackendEssence<S, H> where H::Out: Encode {
	/// Create new trie-based backend.
	pub fn new(storage: S, root: H::Out) -> Self {
		TrieBackendEssence {
			storage,
			root,
		}
	}

	/// Get backend storage reference.
	pub fn backend_storage(&self) -> &S {
		&self.storage
	}

	/// Get trie root.
	pub fn root(&self) -> &H::Out {
		&self.root
	}

	/// Consumes self and returns underlying storage.
	pub fn into_storage(self) -> S {
		self.storage
	}

	/// Return the next key in the trie i.e. the minimum key that is strictly superior to `key` in
	/// lexicographic order.
	pub fn next_storage_key(&self, key: &[u8]) -> Result<Option<Vec<u8>>, String> {
		self.next_storage_key_from_root(&self.root, None, key)
	}

	/// Return the next key in the child trie i.e. the minimum key that is strictly superior to
	/// `key` in lexicographic order.
	pub fn next_child_storage_key(
		&self,
		storage_key: &[u8],
		child_info: ChildInfo,
		key: &[u8],
	) -> Result<Option<Vec<u8>>, String> {
		let child_root = match self.storage(storage_key)? {
			Some(child_root) => child_root,
			None => return Ok(None),
		};

		let mut hash = H::Out::default();

		if child_root.len() != hash.as_ref().len() {
			return Err(format!("Invalid child storage hash at {:?}", storage_key));
		}
		// note: child_root and hash must be same size, panics otherwise.
		hash.as_mut().copy_from_slice(&child_root[..]);

		self.next_storage_key_from_root(&hash, Some(child_info), key)
	}

	/// Return next key from main trie or child trie by providing corresponding root.
	fn next_storage_key_from_root(
		&self,
		root: &H::Out,
		child_info: Option<ChildInfo>,
		key: &[u8],
	) -> Result<Option<Vec<u8>>, String> {
		let mut read_overlay = S::Overlay::default();
		let eph = Ephemeral {
			storage: &self.storage,
			overlay: &mut read_overlay,
		};
		let dyn_eph: &dyn hash_db::HashDBRef<_, _>;
		let keyspace_eph;
		if let Some(child_info) = child_info.as_ref() {
			keyspace_eph = KeySpacedDB::new(&eph, child_info.keyspace());
			dyn_eph = &keyspace_eph;
		} else {
			dyn_eph = &eph;
		}

		let trie = TrieDB::<H>::new(dyn_eph, root)
			.map_err(|e| format!("TrieDB creation error: {}", e))?;
		let mut iter = trie.iter()
			.map_err(|e| format!("TrieDB iteration error: {}", e))?;

		// The key just after the one given in input, basically `key++0`.
		// Note: We are sure this is the next key if:
		// * size of key has no limit (i.e. we can always add 0 to the path),
		// * and no keys can be inserted between `key` and `key++0` (this is ensured by sp-io).
		let mut potential_next_key = Vec::with_capacity(key.len() + 1);
		potential_next_key.extend_from_slice(key);
		potential_next_key.push(0);

		iter.seek(&potential_next_key)
			.map_err(|e| format!("TrieDB iterator seek error: {}", e))?;

		let next_element = iter.next();

		let next_key = if let Some(next_element) = next_element {
			let (next_key, _) = next_element
				.map_err(|e| format!("TrieDB iterator next error: {}", e))?;
			Some(next_key)
		} else {
			None
		};

		Ok(next_key)
	}

	/// Get the value of storage at given key.
	pub fn storage(&self, key: &[u8]) -> Result<Option<Vec<u8>>, String> {
		let mut read_overlay = S::Overlay::default();
		let eph = Ephemeral {
			storage: &self.storage,
			overlay: &mut read_overlay,
		};

		let map_e = |e| format!("Trie lookup error: {}", e);

		read_trie_value::<Layout<H>, _>(&eph, &self.root, key).map_err(map_e)
	}

	/// Get the value of child storage at given key.
	pub fn child_storage(
		&self,
		storage_key: &[u8],
		child_info: ChildInfo,
		key: &[u8],
	) -> Result<Option<Vec<u8>>, String> {
		let root = self.storage(storage_key)?
			.unwrap_or(default_child_trie_root::<Layout<H>>(storage_key).encode());

		let mut read_overlay = S::Overlay::default();
		let eph = Ephemeral {
			storage: &self.storage,
			overlay: &mut read_overlay,
		};

		let map_e = |e| format!("Trie lookup error: {}", e);

		read_child_trie_value::<Layout<H>, _>(storage_key, child_info.keyspace(), &eph, &root, key)
			.map_err(map_e)
	}

	/// Retrieve all entries keys of child storage and call `f` for each of those keys.
	pub fn for_keys_in_child_storage<F: FnMut(&[u8])>(
		&self,
		storage_key: &[u8],
		child_info: ChildInfo,
		f: F,
	) {
		let root = match self.storage(storage_key) {
			Ok(v) => v.unwrap_or(default_child_trie_root::<Layout<H>>(storage_key).encode()),
			Err(e) => {
				debug!(target: "trie", "Error while iterating child storage: {}", e);
				return;
			}
		};

		let mut read_overlay = S::Overlay::default();
		let eph = Ephemeral {
			storage: &self.storage,
			overlay: &mut read_overlay,
		};

		if let Err(e) = for_keys_in_child_trie::<Layout<H>, _, Ephemeral<S, H>>(
			storage_key,
			child_info.keyspace(),
			&eph,
			&root,
			f,
		) {
			debug!(target: "trie", "Error while iterating child storage: {}", e);
		}
	}

	/// Execute given closure for all keys starting with prefix.
	pub fn for_child_keys_with_prefix<F: FnMut(&[u8])>(
		&self,
		storage_key: &[u8],
		child_info: ChildInfo,
		prefix: &[u8],
		mut f: F,
	) {
		let root_vec = match self.storage(storage_key) {
			Ok(v) => v.unwrap_or(default_child_trie_root::<Layout<H>>(storage_key).encode()),
			Err(e) => {
				debug!(target: "trie", "Error while iterating child storage: {}", e);
				return;
			}
		};
		let mut root = H::Out::default();
		root.as_mut().copy_from_slice(&root_vec);
		self.keys_values_with_prefix_inner(&root, prefix, |k, _v| f(k), Some(child_info))
	}

	/// Execute given closure for all keys starting with prefix.
	pub fn for_keys_with_prefix<F: FnMut(&[u8])>(&self, prefix: &[u8], mut f: F) {
		self.keys_values_with_prefix_inner(&self.root, prefix, |k, _v| f(k), None)
	}


	fn keys_values_with_prefix_inner<F: FnMut(&[u8], &[u8])>(
		&self,
		root: &H::Out,
		prefix: &[u8],
		mut f: F,
		child_info: Option<ChildInfo>,
	) {
		let mut read_overlay = S::Overlay::default();
		let eph = Ephemeral {
			storage: &self.storage,
			overlay: &mut read_overlay,
		};
	
		let mut iter = move |db| -> Result<(), Box<TrieError<H::Out>>> {
			let trie = TrieDB::<H>::new(db, root)?;
			let mut iter = trie.iter()?;

			iter.seek(prefix)?;

			for x in iter {
				let (key, value) = x?;

				if !key.starts_with(prefix) {
					break;
				}

				f(&key, &value);
			}

			Ok(())
		};

		let result = if let Some(child_info) = child_info {
			let db = KeySpacedDB::new(&eph, child_info.keyspace());
			iter(&db)
		} else {
			iter(&eph)
		};
		if let Err(e) = result {
			debug!(target: "trie", "Error while iterating by prefix: {}", e);
		}
	}

	/// Execute given closure for all key and values starting with prefix.
	pub fn for_key_values_with_prefix<F: FnMut(&[u8], &[u8])>(&self, prefix: &[u8], f: F) {
		self.keys_values_with_prefix_inner(&self.root, prefix, f, None)
	}

}

pub(crate) struct Ephemeral<'a, S: 'a + TrieBackendStorage<H>, H: 'a + Hasher> {
	storage: &'a S,
	overlay: &'a mut S::Overlay,
}

impl<'a,
	S: 'a + TrieBackendStorage<H>,
	H: 'a + Hasher
> hash_db::AsPlainDB<H::Out, DBValue>
	for Ephemeral<'a, S, H>
{
	fn as_plain_db<'b>(&'b self) -> &'b (dyn hash_db::PlainDB<H::Out, DBValue> + 'b) { self }
	fn as_plain_db_mut<'b>(&'b mut self) -> &'b mut (dyn hash_db::PlainDB<H::Out, DBValue> + 'b) { self }
}

impl<'a,
	S: 'a + TrieBackendStorage<H>,
	H: 'a + Hasher
> hash_db::AsHashDB<H, DBValue>
	for Ephemeral<'a, S, H>
{
	fn as_hash_db<'b>(&'b self) -> &'b (dyn hash_db::HashDB<H, DBValue> + 'b) { self }
	fn as_hash_db_mut<'b>(&'b mut self) -> &'b mut (dyn hash_db::HashDB<H, DBValue> + 'b) { self }
}

impl<'a, S: TrieBackendStorage<H>, H: Hasher> Ephemeral<'a, S, H> {
	pub fn new(storage: &'a S, overlay: &'a mut S::Overlay) -> Self {
		Ephemeral {
			storage,
			overlay,
		}
	}
}

impl<'a,
	S: 'a + TrieBackendStorage<H>,
	H: Hasher
> hash_db::PlainDB<H::Out, DBValue>
	for Ephemeral<'a, S, H>
{
	fn get(&self, key: &H::Out) -> Option<DBValue> {
		if let Some(val) = hash_db::HashDB::get(self.overlay, key, EMPTY_PREFIX) {
			Some(val)
		} else {
			match self.storage.get(&key, EMPTY_PREFIX) {
				Ok(x) => x,
				Err(e) => {
					warn!(target: "trie", "Failed to read from DB: {}", e);
					None
				},
			}
		}
	}

	fn contains(&self, key: &H::Out) -> bool {
		hash_db::HashDB::get(self, key, EMPTY_PREFIX).is_some()
	}

	fn emplace(&mut self, key: H::Out, value: DBValue) {
		hash_db::HashDB::emplace(self.overlay, key, EMPTY_PREFIX, value)
	}

	fn remove(&mut self, key: &H::Out) {
		hash_db::HashDB::remove(self.overlay, key, EMPTY_PREFIX)
	}
}

impl<'a,
	S: 'a + TrieBackendStorage<H>,
	H: Hasher
> hash_db::PlainDBRef<H::Out, DBValue>
	for Ephemeral<'a, S, H>
{
	fn get(&self, key: &H::Out) -> Option<DBValue> { hash_db::PlainDB::get(self, key) }
	fn contains(&self, key: &H::Out) -> bool { hash_db::PlainDB::contains(self, key) }
}

impl<'a,
	S: 'a + TrieBackendStorage<H>,
	H: Hasher
> hash_db::HashDB<H, DBValue>
	for Ephemeral<'a, S, H>
{
	fn get(&self, key: &H::Out, prefix: Prefix) -> Option<DBValue> {
		if let Some(val) = hash_db::HashDB::get(self.overlay, key, prefix) {
			Some(val)
		} else {
			match self.storage.get(&key, prefix) {
				Ok(x) => x,
				Err(e) => {
					warn!(target: "trie", "Failed to read from DB: {}", e);
					None
				},
			}
		}
	}

	fn contains(&self, key: &H::Out, prefix: Prefix) -> bool {
		hash_db::HashDB::get(self, key, prefix).is_some()
	}

	fn insert(&mut self, prefix: Prefix, value: &[u8]) -> H::Out {
		hash_db::HashDB::insert(self.overlay, prefix, value)
	}

	fn emplace(&mut self, key: H::Out, prefix: Prefix, value: DBValue) {
		hash_db::HashDB::emplace(self.overlay, key, prefix, value)
	}

	fn remove(&mut self, key: &H::Out, prefix: Prefix) {
		hash_db::HashDB::remove(self.overlay, key, prefix)
	}
}

impl<'a,
	S: 'a + TrieBackendStorage<H>,
	H: Hasher
> hash_db::HashDBRef<H, DBValue>
	for Ephemeral<'a, S, H>
{
	fn get(&self, key: &H::Out, prefix: Prefix) -> Option<DBValue> { hash_db::HashDB::get(self, key, prefix) }
	fn contains(&self, key: &H::Out, prefix: Prefix) -> bool { hash_db::HashDB::contains(self, key, prefix) }
}

/// Key-value pairs storage that is used by trie backend essence.
pub trait TrieBackendStorage<H: Hasher>: Send + Sync {
	/// Type of in-memory overlay.
	type Overlay: hash_db::HashDB<H, DBValue> + Default + Consolidate;
	/// Get the value stored at key.
	fn get(&self, key: &H::Out, prefix: Prefix) -> Result<Option<DBValue>, String>;
}

// This implementation is used by normal storage trie clients.
impl<H: Hasher> TrieBackendStorage<H> for Arc<dyn Storage<H>> {
	type Overlay = PrefixedMemoryDB<H>;

	fn get(&self, key: &H::Out, prefix: Prefix) -> Result<Option<DBValue>, String> {
		Storage::<H>::get(self.deref(), key, prefix)
	}
}

// This implementation is used by test storage trie clients.
impl<H: Hasher> TrieBackendStorage<H> for PrefixedMemoryDB<H> {
	type Overlay = PrefixedMemoryDB<H>;

	fn get(&self, key: &H::Out, prefix: Prefix) -> Result<Option<DBValue>, String> {
		Ok(hash_db::HashDB::get(self, key, prefix))
	}
}

impl<H: Hasher> TrieBackendStorage<H> for MemoryDB<H> {
	type Overlay = MemoryDB<H>;

	fn get(&self, key: &H::Out, prefix: Prefix) -> Result<Option<DBValue>, String> {
		Ok(hash_db::HashDB::get(self, key, prefix))
	}
}

#[cfg(test)]
mod test {
<<<<<<< HEAD
	use sp_core::{Blake2Hasher, H256};
	use sp_trie::{TrieMut, PrefixedMemoryDB, trie_types::TrieDBMut};
=======
	use primitives::{Blake2Hasher, H256};
	use trie::{TrieMut, PrefixedMemoryDB, trie_types::TrieDBMut, KeySpacedDBMut};
>>>>>>> 9f4c7b78
	use super::*;

	#[test]
	fn next_storage_key_and_next_child_storage_key_work() {
		let child_info = ChildInfo::new_default(b"uniqueid");
		// Contains values
		let mut root_1 = H256::default();
		// Contains child trie
		let mut root_2 = H256::default();

		let mut mdb = PrefixedMemoryDB::<Blake2Hasher>::default();
		{
			let mut trie = TrieDBMut::new(&mut mdb, &mut root_1);
			trie.insert(b"3", &[1]).expect("insert failed");
			trie.insert(b"4", &[1]).expect("insert failed");
			trie.insert(b"6", &[1]).expect("insert failed");
		}
		{
			let mut mdb = KeySpacedDBMut::new(&mut mdb, child_info.keyspace());
			// reuse of root_1 implicitly assert child trie root is same
			// as top trie (contents must remain the same).
			let mut trie = TrieDBMut::new(&mut mdb, &mut root_1);
			trie.insert(b"3", &[1]).expect("insert failed");
			trie.insert(b"4", &[1]).expect("insert failed");
			trie.insert(b"6", &[1]).expect("insert failed");
		}
		{
			let mut trie = TrieDBMut::new(&mut mdb, &mut root_2);
			trie.insert(b"MyChild", root_1.as_ref()).expect("insert failed");
		};

		let essence_1 = TrieBackendEssence::new(mdb, root_1);

		assert_eq!(essence_1.next_storage_key(b"2"), Ok(Some(b"3".to_vec())));
		assert_eq!(essence_1.next_storage_key(b"3"), Ok(Some(b"4".to_vec())));
		assert_eq!(essence_1.next_storage_key(b"4"), Ok(Some(b"6".to_vec())));
		assert_eq!(essence_1.next_storage_key(b"5"), Ok(Some(b"6".to_vec())));
		assert_eq!(essence_1.next_storage_key(b"6"), Ok(None));

		let mdb = essence_1.into_storage();
		let essence_2 = TrieBackendEssence::new(mdb, root_2);

		assert_eq!(
			essence_2.next_child_storage_key(b"MyChild", child_info, b"2"), Ok(Some(b"3".to_vec()))
		);
		assert_eq!(
			essence_2.next_child_storage_key(b"MyChild", child_info, b"3"), Ok(Some(b"4".to_vec()))
		);
		assert_eq!(
			essence_2.next_child_storage_key(b"MyChild", child_info, b"4"), Ok(Some(b"6".to_vec()))
		);
		assert_eq!(
			essence_2.next_child_storage_key(b"MyChild", child_info, b"5"), Ok(Some(b"6".to_vec()))
		);
		assert_eq!(
			essence_2.next_child_storage_key(b"MyChild", child_info, b"6"), Ok(None)
		);
	}
}<|MERGE_RESOLUTION|>--- conflicted
+++ resolved
@@ -23,15 +23,10 @@
 use hash_db::{self, Hasher, EMPTY_PREFIX, Prefix};
 use sp_trie::{Trie, MemoryDB, PrefixedMemoryDB, DBValue,
 	default_child_trie_root, read_trie_value, read_child_trie_value,
-<<<<<<< HEAD
-	for_keys_in_child_trie};
+	for_keys_in_child_trie, KeySpacedDB};
 use sp_trie::trie_types::{TrieDB, TrieError, Layout};
-=======
-	for_keys_in_child_trie, KeySpacedDB};
-use trie::trie_types::{TrieDB, TrieError, Layout};
->>>>>>> 9f4c7b78
 use crate::backend::Consolidate;
-use primitives::storage::ChildInfo;
+use sp_core::storage::ChildInfo;
 use codec::Encode;
 
 /// Patricia trie-based storage trait.
@@ -255,7 +250,7 @@
 			storage: &self.storage,
 			overlay: &mut read_overlay,
 		};
-	
+
 		let mut iter = move |db| -> Result<(), Box<TrieError<H::Out>>> {
 			let trie = TrieDB::<H>::new(db, root)?;
 			let mut iter = trie.iter()?;
@@ -453,13 +448,8 @@
 
 #[cfg(test)]
 mod test {
-<<<<<<< HEAD
 	use sp_core::{Blake2Hasher, H256};
-	use sp_trie::{TrieMut, PrefixedMemoryDB, trie_types::TrieDBMut};
-=======
-	use primitives::{Blake2Hasher, H256};
-	use trie::{TrieMut, PrefixedMemoryDB, trie_types::TrieDBMut, KeySpacedDBMut};
->>>>>>> 9f4c7b78
+	use sp_trie::{TrieMut, PrefixedMemoryDB, trie_types::TrieDBMut, KeySpacedDBMut};
 	use super::*;
 
 	#[test]
