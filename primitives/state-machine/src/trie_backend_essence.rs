// Copyright 2017-2020 Parity Technologies (UK) Ltd.
// This file is part of Substrate.

// Substrate is free software: you can redistribute it and/or modify
// it under the terms of the GNU General Public License as published by
// the Free Software Foundation, either version 3 of the License, or
// (at your option) any later version.

// Substrate is distributed in the hope that it will be useful,
// but WITHOUT ANY WARRANTY; without even the implied warranty of
// MERCHANTABILITY or FITNESS FOR A PARTICULAR PURPOSE.  See the
// GNU General Public License for more details.

// You should have received a copy of the GNU General Public License
// along with Substrate.  If not, see <http://www.gnu.org/licenses/>.

//! Trie-based state machine backend essence used to read values
//! from storage.

use std::ops::Deref;
use std::sync::Arc;
use log::{debug, warn};
use hash_db::{self, Hasher, EMPTY_PREFIX, Prefix};
<<<<<<< HEAD
use trie::{MemoryDB, PrefixedMemoryDB, DBValue,
	default_child_trie_root, read_trie_value, read_child_trie_value,
	for_keys_in_child_trie, TrieDBIterator};
use trie::trie_types::{TrieDB, TrieError, Layout};
use crate::backend::Consolidate;
=======
use sp_trie::{Trie, MemoryDB, PrefixedMemoryDB, DBValue,
	default_child_trie_root, read_trie_value, read_child_trie_value,
	for_keys_in_child_trie, KeySpacedDB};
use sp_trie::trie_types::{TrieDB, TrieError, Layout};
use crate::{backend::Consolidate, StorageKey, StorageValue};
use sp_core::storage::ChildInfo;
>>>>>>> 7b22fbfc
use codec::Encode;

/// Patricia trie-based storage trait.
pub trait Storage<H: Hasher>: Send + Sync {
	/// Get a trie node.
	fn get(&self, key: &H::Out, prefix: Prefix) -> Result<Option<DBValue>, String>;
}

/// Patricia trie-based pairs storage essence.
pub struct TrieBackendEssence<S: TrieBackendStorage<H>, H: Hasher> {
	storage: S,
	root: H::Out,
}

impl<S: TrieBackendStorage<H>, H: Hasher> TrieBackendEssence<S, H> where H::Out: Encode {
	/// Create new trie-based backend.
	pub fn new(storage: S, root: H::Out) -> Self {
		TrieBackendEssence {
			storage,
			root,
		}
	}

	/// Get backend storage reference.
	pub fn backend_storage(&self) -> &S {
		&self.storage
	}

	/// Get trie root.
	pub fn root(&self) -> &H::Out {
		&self.root
	}

	/// Consumes self and returns underlying storage.
	pub fn into_storage(self) -> S {
		self.storage
	}

	/// Return the next key in the trie i.e. the minimum key that is strictly superior to `key` in
	/// lexicographic order.
	pub fn next_storage_key(&self, key: &[u8]) -> Result<Option<StorageKey>, String> {
		self.next_storage_key_from_root(&self.root, None, key)
	}

	/// Return the next key in the child trie i.e. the minimum key that is strictly superior to
	/// `key` in lexicographic order.
	pub fn next_child_storage_key(
		&self,
		storage_key: &[u8],
		child_info: ChildInfo,
		key: &[u8],
	) -> Result<Option<StorageKey>, String> {
		let child_root = match self.storage(storage_key)? {
			Some(child_root) => child_root,
			None => return Ok(None),
		};

		let mut hash = H::Out::default();

		if child_root.len() != hash.as_ref().len() {
			return Err(format!("Invalid child storage hash at {:?}", storage_key));
		}
		// note: child_root and hash must be same size, panics otherwise.
		hash.as_mut().copy_from_slice(&child_root[..]);

		self.next_storage_key_from_root(&hash, Some(child_info), key)
	}

	/// Return next key from main trie or child trie by providing corresponding root.
	fn next_storage_key_from_root(
		&self,
		root: &H::Out,
		child_info: Option<ChildInfo>,
		key: &[u8],
	) -> Result<Option<StorageKey>, String> {
		let mut read_overlay = S::Overlay::default();
		let eph = Ephemeral {
			storage: &self.storage,
			overlay: &mut read_overlay,
		};
		let dyn_eph: &dyn hash_db::HashDBRef<_, _>;
		let keyspace_eph;
		if let Some(child_info) = child_info.as_ref() {
			keyspace_eph = KeySpacedDB::new(&eph, child_info.keyspace());
			dyn_eph = &keyspace_eph;
		} else {
			dyn_eph = &eph;
		}

		let trie = TrieDB::<H>::new(dyn_eph, root)
			.map_err(|e| format!("TrieDB creation error: {}", e))?;
		let mut iter = trie.iter()
			.map_err(|e| format!("TrieDB iteration error: {}", e))?;

		// The key just after the one given in input, basically `key++0`.
		// Note: We are sure this is the next key if:
		// * size of key has no limit (i.e. we can always add 0 to the path),
		// * and no keys can be inserted between `key` and `key++0` (this is ensured by sp-io).
		let mut potential_next_key = Vec::with_capacity(key.len() + 1);
		potential_next_key.extend_from_slice(key);
		potential_next_key.push(0);

		iter.seek(&potential_next_key)
			.map_err(|e| format!("TrieDB iterator seek error: {}", e))?;

		let next_element = iter.next();

		let next_key = if let Some(next_element) = next_element {
			let (next_key, _) = next_element
				.map_err(|e| format!("TrieDB iterator next error: {}", e))?;
			Some(next_key)
		} else {
			None
		};

		Ok(next_key)
	}

	/// Get the value of storage at given key.
	pub fn storage(&self, key: &[u8]) -> Result<Option<StorageValue>, String> {
		let mut read_overlay = S::Overlay::default();
		let eph = Ephemeral {
			storage: &self.storage,
			overlay: &mut read_overlay,
		};

		let map_e = |e| format!("Trie lookup error: {}", e);

		read_trie_value::<Layout<H>, _>(&eph, &self.root, key).map_err(map_e)
	}

	/// Get the value of child storage at given key.
	pub fn child_storage(
		&self,
		storage_key: &[u8],
		child_info: ChildInfo,
		key: &[u8],
	) -> Result<Option<StorageValue>, String> {
		let root = self.storage(storage_key)?
			.unwrap_or(default_child_trie_root::<Layout<H>>(storage_key).encode());

		let mut read_overlay = S::Overlay::default();
		let eph = Ephemeral {
			storage: &self.storage,
			overlay: &mut read_overlay,
		};

		let map_e = |e| format!("Trie lookup error: {}", e);

		read_child_trie_value::<Layout<H>, _>(storage_key, child_info.keyspace(), &eph, &root, key)
			.map_err(map_e)
	}

	/// Retrieve all entries keys of child storage and call `f` for each of those keys.
	pub fn for_keys_in_child_storage<F: FnMut(&[u8])>(
		&self,
		storage_key: &[u8],
		child_info: ChildInfo,
		f: F,
	) {
		let root = match self.storage(storage_key) {
			Ok(v) => v.unwrap_or(default_child_trie_root::<Layout<H>>(storage_key).encode()),
			Err(e) => {
				debug!(target: "trie", "Error while iterating child storage: {}", e);
				return;
			}
		};

		let mut read_overlay = S::Overlay::default();
		let eph = Ephemeral {
			storage: &self.storage,
			overlay: &mut read_overlay,
		};

		if let Err(e) = for_keys_in_child_trie::<Layout<H>, _, Ephemeral<S, H>>(
			storage_key,
			child_info.keyspace(),
			&eph,
			&root,
			f,
		) {
			debug!(target: "trie", "Error while iterating child storage: {}", e);
		}
	}

	/// Execute given closure for all keys starting with prefix.
	pub fn for_child_keys_with_prefix<F: FnMut(&[u8])>(
		&self,
		storage_key: &[u8],
		child_info: ChildInfo,
		prefix: &[u8],
		mut f: F,
	) {
		let root_vec = match self.storage(storage_key) {
			Ok(v) => v.unwrap_or(default_child_trie_root::<Layout<H>>(storage_key).encode()),
			Err(e) => {
				debug!(target: "trie", "Error while iterating child storage: {}", e);
				return;
			}
		};
		let mut root = H::Out::default();
		root.as_mut().copy_from_slice(&root_vec);
		self.keys_values_with_prefix_inner(&root, prefix, |k, _v| f(k), Some(child_info))
	}

	/// Execute given closure for all keys starting with prefix.
	pub fn for_keys_with_prefix<F: FnMut(&[u8])>(&self, prefix: &[u8], mut f: F) {
		self.keys_values_with_prefix_inner(&self.root, prefix, |k, _v| f(k), None)
	}

	fn keys_values_with_prefix_inner<F: FnMut(&[u8], &[u8])>(
		&self,
		root: &H::Out,
		prefix: &[u8],
		mut f: F,
		child_info: Option<ChildInfo>,
	) {
		let mut read_overlay = S::Overlay::default();
		let eph = Ephemeral {
			storage: &self.storage,
			overlay: &mut read_overlay,
		};

<<<<<<< HEAD
		let mut iter = move || -> Result<(), Box<TrieError<H::Out>>> {
			let trie = TrieDB::<H>::new(&eph, root)?;
=======
		let mut iter = move |db| -> Result<(), Box<TrieError<H::Out>>> {
			let trie = TrieDB::<H>::new(db, root)?;
			let mut iter = trie.iter()?;
>>>>>>> 7b22fbfc

			for x in TrieDBIterator::new_prefixed(&trie, prefix)? {
				let (key, value) = x?;

				debug_assert!(key.starts_with(prefix));

				f(&key, &value);
			}

			Ok(())
		};

		let result = if let Some(child_info) = child_info {
			let db = KeySpacedDB::new(&eph, child_info.keyspace());
			iter(&db)
		} else {
			iter(&eph)
		};
		if let Err(e) = result {
			debug!(target: "trie", "Error while iterating by prefix: {}", e);
		}
	}

	/// Execute given closure for all key and values starting with prefix.
	pub fn for_key_values_with_prefix<F: FnMut(&[u8], &[u8])>(&self, prefix: &[u8], f: F) {
		self.keys_values_with_prefix_inner(&self.root, prefix, f, None)
	}
}

pub(crate) struct Ephemeral<'a, S: 'a + TrieBackendStorage<H>, H: 'a + Hasher> {
	storage: &'a S,
	overlay: &'a mut S::Overlay,
}

impl<'a, S: 'a + TrieBackendStorage<H>, H: 'a + Hasher> hash_db::AsPlainDB<H::Out, DBValue>
	for Ephemeral<'a, S, H>
{
	fn as_plain_db<'b>(&'b self) -> &'b (dyn hash_db::PlainDB<H::Out, DBValue> + 'b) { self }
	fn as_plain_db_mut<'b>(&'b mut self) -> &'b mut (dyn hash_db::PlainDB<H::Out, DBValue> + 'b) {
		self
	}
}

impl<'a, S: 'a + TrieBackendStorage<H>, H: 'a + Hasher> hash_db::AsHashDB<H, DBValue>
	for Ephemeral<'a, S, H>
{
	fn as_hash_db<'b>(&'b self) -> &'b (dyn hash_db::HashDB<H, DBValue> + 'b) { self }
	fn as_hash_db_mut<'b>(&'b mut self) -> &'b mut (dyn hash_db::HashDB<H, DBValue> + 'b) { self }
}

impl<'a, S: TrieBackendStorage<H>, H: Hasher> Ephemeral<'a, S, H> {
	pub fn new(storage: &'a S, overlay: &'a mut S::Overlay) -> Self {
		Ephemeral {
			storage,
			overlay,
		}
	}
}

impl<'a, S: 'a + TrieBackendStorage<H>, H: Hasher> hash_db::PlainDB<H::Out, DBValue>
	for Ephemeral<'a, S, H>
{
	fn get(&self, key: &H::Out) -> Option<DBValue> {
		if let Some(val) = hash_db::HashDB::get(self.overlay, key, EMPTY_PREFIX) {
			Some(val)
		} else {
			match self.storage.get(&key, EMPTY_PREFIX) {
				Ok(x) => x,
				Err(e) => {
					warn!(target: "trie", "Failed to read from DB: {}", e);
					None
				},
			}
		}
	}

	fn contains(&self, key: &H::Out) -> bool {
		hash_db::HashDB::get(self, key, EMPTY_PREFIX).is_some()
	}

	fn emplace(&mut self, key: H::Out, value: DBValue) {
		hash_db::HashDB::emplace(self.overlay, key, EMPTY_PREFIX, value)
	}

	fn remove(&mut self, key: &H::Out) {
		hash_db::HashDB::remove(self.overlay, key, EMPTY_PREFIX)
	}
}

impl<'a, S: 'a + TrieBackendStorage<H>, H: Hasher> hash_db::PlainDBRef<H::Out, DBValue>
	for Ephemeral<'a, S, H>
{
	fn get(&self, key: &H::Out) -> Option<DBValue> { hash_db::PlainDB::get(self, key) }
	fn contains(&self, key: &H::Out) -> bool { hash_db::PlainDB::contains(self, key) }
}

impl<'a, S: 'a + TrieBackendStorage<H>, H: Hasher> hash_db::HashDB<H, DBValue>
	for Ephemeral<'a, S, H>
{
	fn get(&self, key: &H::Out, prefix: Prefix) -> Option<DBValue> {
		if let Some(val) = hash_db::HashDB::get(self.overlay, key, prefix) {
			Some(val)
		} else {
			match self.storage.get(&key, prefix) {
				Ok(x) => x,
				Err(e) => {
					warn!(target: "trie", "Failed to read from DB: {}", e);
					None
				},
			}
		}
	}

	fn contains(&self, key: &H::Out, prefix: Prefix) -> bool {
		hash_db::HashDB::get(self, key, prefix).is_some()
	}

	fn insert(&mut self, prefix: Prefix, value: &[u8]) -> H::Out {
		hash_db::HashDB::insert(self.overlay, prefix, value)
	}

	fn emplace(&mut self, key: H::Out, prefix: Prefix, value: DBValue) {
		hash_db::HashDB::emplace(self.overlay, key, prefix, value)
	}

	fn remove(&mut self, key: &H::Out, prefix: Prefix) {
		hash_db::HashDB::remove(self.overlay, key, prefix)
	}
}

impl<'a, S: 'a + TrieBackendStorage<H>, H: Hasher> hash_db::HashDBRef<H, DBValue>
	for Ephemeral<'a, S, H>
{
	fn get(&self, key: &H::Out, prefix: Prefix) -> Option<DBValue> {
		hash_db::HashDB::get(self, key, prefix)
	}

	fn contains(&self, key: &H::Out, prefix: Prefix) -> bool {
		hash_db::HashDB::contains(self, key, prefix)
	}
}

/// Key-value pairs storage that is used by trie backend essence.
pub trait TrieBackendStorage<H: Hasher>: Send + Sync {
	/// Type of in-memory overlay.
	type Overlay: hash_db::HashDB<H, DBValue> + Default + Consolidate;
	/// Get the value stored at key.
	fn get(&self, key: &H::Out, prefix: Prefix) -> Result<Option<DBValue>, String>;
}

// This implementation is used by normal storage trie clients.
impl<H: Hasher> TrieBackendStorage<H> for Arc<dyn Storage<H>> {
	type Overlay = PrefixedMemoryDB<H>;

	fn get(&self, key: &H::Out, prefix: Prefix) -> Result<Option<DBValue>, String> {
		Storage::<H>::get(self.deref(), key, prefix)
	}
}

// This implementation is used by test storage trie clients.
impl<H: Hasher> TrieBackendStorage<H> for PrefixedMemoryDB<H> {
	type Overlay = PrefixedMemoryDB<H>;

	fn get(&self, key: &H::Out, prefix: Prefix) -> Result<Option<DBValue>, String> {
		Ok(hash_db::HashDB::get(self, key, prefix))
	}
}

impl<H: Hasher> TrieBackendStorage<H> for MemoryDB<H> {
	type Overlay = MemoryDB<H>;

	fn get(&self, key: &H::Out, prefix: Prefix) -> Result<Option<DBValue>, String> {
		Ok(hash_db::HashDB::get(self, key, prefix))
	}
}

#[cfg(test)]
mod test {
	use sp_core::{Blake2Hasher, H256};
	use sp_trie::{TrieMut, PrefixedMemoryDB, trie_types::TrieDBMut, KeySpacedDBMut};
	use super::*;

	#[test]
	fn next_storage_key_and_next_child_storage_key_work() {
		let child_info = ChildInfo::new_default(b"uniqueid");
		// Contains values
		let mut root_1 = H256::default();
		// Contains child trie
		let mut root_2 = H256::default();

		let mut mdb = PrefixedMemoryDB::<Blake2Hasher>::default();
		{
			let mut trie = TrieDBMut::new(&mut mdb, &mut root_1);
			trie.insert(b"3", &[1]).expect("insert failed");
			trie.insert(b"4", &[1]).expect("insert failed");
			trie.insert(b"6", &[1]).expect("insert failed");
		}
		{
			let mut mdb = KeySpacedDBMut::new(&mut mdb, child_info.keyspace());
			// reuse of root_1 implicitly assert child trie root is same
			// as top trie (contents must remain the same).
			let mut trie = TrieDBMut::new(&mut mdb, &mut root_1);
			trie.insert(b"3", &[1]).expect("insert failed");
			trie.insert(b"4", &[1]).expect("insert failed");
			trie.insert(b"6", &[1]).expect("insert failed");
		}
		{
			let mut trie = TrieDBMut::new(&mut mdb, &mut root_2);
			trie.insert(b"MyChild", root_1.as_ref()).expect("insert failed");
		};

		let essence_1 = TrieBackendEssence::new(mdb, root_1);

		assert_eq!(essence_1.next_storage_key(b"2"), Ok(Some(b"3".to_vec())));
		assert_eq!(essence_1.next_storage_key(b"3"), Ok(Some(b"4".to_vec())));
		assert_eq!(essence_1.next_storage_key(b"4"), Ok(Some(b"6".to_vec())));
		assert_eq!(essence_1.next_storage_key(b"5"), Ok(Some(b"6".to_vec())));
		assert_eq!(essence_1.next_storage_key(b"6"), Ok(None));

		let mdb = essence_1.into_storage();
		let essence_2 = TrieBackendEssence::new(mdb, root_2);

		assert_eq!(
			essence_2.next_child_storage_key(b"MyChild", child_info, b"2"), Ok(Some(b"3".to_vec()))
		);
		assert_eq!(
			essence_2.next_child_storage_key(b"MyChild", child_info, b"3"), Ok(Some(b"4".to_vec()))
		);
		assert_eq!(
			essence_2.next_child_storage_key(b"MyChild", child_info, b"4"), Ok(Some(b"6".to_vec()))
		);
		assert_eq!(
			essence_2.next_child_storage_key(b"MyChild", child_info, b"5"), Ok(Some(b"6".to_vec()))
		);
		assert_eq!(
			essence_2.next_child_storage_key(b"MyChild", child_info, b"6"), Ok(None)
		);
	}
}<|MERGE_RESOLUTION|>--- conflicted
+++ resolved
@@ -21,20 +21,12 @@
 use std::sync::Arc;
 use log::{debug, warn};
 use hash_db::{self, Hasher, EMPTY_PREFIX, Prefix};
-<<<<<<< HEAD
-use trie::{MemoryDB, PrefixedMemoryDB, DBValue,
-	default_child_trie_root, read_trie_value, read_child_trie_value,
-	for_keys_in_child_trie, TrieDBIterator};
-use trie::trie_types::{TrieDB, TrieError, Layout};
-use crate::backend::Consolidate;
-=======
 use sp_trie::{Trie, MemoryDB, PrefixedMemoryDB, DBValue,
 	default_child_trie_root, read_trie_value, read_child_trie_value,
-	for_keys_in_child_trie, KeySpacedDB};
+	for_keys_in_child_trie, KeySpacedDB, TrieDBIterator};
 use sp_trie::trie_types::{TrieDB, TrieError, Layout};
 use crate::{backend::Consolidate, StorageKey, StorageValue};
 use sp_core::storage::ChildInfo;
->>>>>>> 7b22fbfc
 use codec::Encode;
 
 /// Patricia trie-based storage trait.
@@ -258,14 +250,8 @@
 			overlay: &mut read_overlay,
 		};
 
-<<<<<<< HEAD
-		let mut iter = move || -> Result<(), Box<TrieError<H::Out>>> {
-			let trie = TrieDB::<H>::new(&eph, root)?;
-=======
 		let mut iter = move |db| -> Result<(), Box<TrieError<H::Out>>> {
 			let trie = TrieDB::<H>::new(db, root)?;
-			let mut iter = trie.iter()?;
->>>>>>> 7b22fbfc
 
 			for x in TrieDBIterator::new_prefixed(&trie, prefix)? {
 				let (key, value) = x?;
