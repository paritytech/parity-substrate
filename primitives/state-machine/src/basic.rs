// Copyright 2017-2020 Parity Technologies (UK) Ltd.
// This file is part of Substrate.

// Substrate is free software: you can redistribute it and/or modify
// it under the terms of the GNU General Public License as published by
// the Free Software Foundation, either version 3 of the License, or
// (at your option) any later version.

// Substrate is distributed in the hope that it will be useful,
// but WITHOUT ANY WARRANTY; without even the implied warranty of
// MERCHANTABILITY or FITNESS FOR A PARTICULAR PURPOSE.  See the
// GNU General Public License for more details.

// You should have received a copy of the GNU General Public License
// along with Substrate.  If not, see <http://www.gnu.org/licenses/>.

//! Basic implementation for Externalities.

use std::{
	collections::BTreeMap, any::{TypeId, Any}, iter::FromIterator, ops::Bound
};
use crate::{Backend, InMemoryBackend, StorageKey, StorageValue};
use hash_db::Hasher;
use sp_trie::{TrieConfiguration, empty_child_trie_root};
use sp_trie::trie_types::Layout;
use sp_core::{
	storage::{
		well_known_keys::is_child_storage_key, Storage,
		ChildInfo, StorageChild,
	},
	traits::Externalities, Blake2Hasher,
};
use log::warn;
use codec::Encode;

/// Simple Map-based Externalities impl.
#[derive(Debug)]
pub struct BasicExternalities {
	inner: Storage,
}

impl BasicExternalities {
	/// Create a new instance of `BasicExternalities`
	pub fn new(inner: Storage) -> Self {
		BasicExternalities { inner }
	}

	/// Insert key/value
	pub fn insert(&mut self, k: StorageKey, v: StorageValue) -> Option<StorageValue> {
		self.inner.top.insert(k, v)
	}

	/// Consume self and returns inner storages
	pub fn into_storages(self) -> Storage {
		self.inner
	}

	/// Execute the given closure `f` with the externalities set and initialized with `storage`.
	///
	/// Returns the result of the closure and updates `storage` with all changes.
	pub fn execute_with_storage<R>(
		storage: &mut sp_core::storage::Storage,
		f: impl FnOnce() -> R,
	) -> R {
		let mut ext = Self { inner: Storage {
			top: std::mem::replace(&mut storage.top, Default::default()),
			children_default: std::mem::replace(&mut storage.children_default, Default::default()),
		}};

		let r = ext.execute_with(f);

		*storage = ext.into_storages();

		r
	}

	/// Execute the given closure while `self` is set as externalities.
	///
	/// Returns the result of the given closure.
	pub fn execute_with<R>(&mut self, f: impl FnOnce() -> R) -> R {
		sp_externalities::set_and_run_with_externalities(self, f)
	}
}

impl PartialEq for BasicExternalities {
	fn eq(&self, other: &BasicExternalities) -> bool {
		self.inner.top.eq(&other.inner.top)
			&& self.inner.children_default.eq(&other.inner.children_default)
	}
}

impl FromIterator<(StorageKey, StorageValue)> for BasicExternalities {
	fn from_iter<I: IntoIterator<Item=(StorageKey, StorageValue)>>(iter: I) -> Self {
		let mut t = Self::default();
		t.inner.top.extend(iter);
		t
	}
}

impl Default for BasicExternalities {
	fn default() -> Self { Self::new(Default::default()) }
}

impl From<BTreeMap<StorageKey, StorageValue>> for BasicExternalities {
	fn from(hashmap: BTreeMap<StorageKey, StorageValue>) -> Self {
		BasicExternalities { inner: Storage {
			top: hashmap,
			children_default: Default::default(),
		}}
	}
}

impl Externalities for BasicExternalities {
	fn storage(&self, key: &[u8]) -> Option<StorageValue> {
		self.inner.top.get(key).cloned()
	}

	fn storage_hash(&self, key: &[u8]) -> Option<Vec<u8>> {
		self.storage(key).map(|v| Blake2Hasher::hash(&v).encode())
	}

	fn child_storage(
		&self,
		child_info: &ChildInfo,
		key: &[u8],
	) -> Option<StorageValue> {
		self.inner.children_default.get(child_info.storage_key())
			.and_then(|child| child.data.get(key)).cloned()
	}

	fn child_storage_hash(
		&self,
		child_info: &ChildInfo,
		key: &[u8],
	) -> Option<Vec<u8>> {
		self.child_storage(child_info, key).map(|v| Blake2Hasher::hash(&v).encode())
	}

<<<<<<< HEAD
	fn original_child_storage_hash(
		&self,
		child_info: &ChildInfo,
		key: &[u8],
	) -> Option<Vec<u8>> {
		self.child_storage_hash(child_info, key)
	}

	fn original_child_storage(
		&self,
		child_info: &ChildInfo,
		key: &[u8],
	) -> Option<StorageValue> {
		Externalities::child_storage(self, child_info, key)
	}

=======
>>>>>>> b82f2631
	fn next_storage_key(&self, key: &[u8]) -> Option<StorageKey> {
		let range = (Bound::Excluded(key), Bound::Unbounded);
		self.inner.top.range::<[u8], _>(range).next().map(|(k, _)| k).cloned()
	}

	fn next_child_storage_key(
		&self,
		child_info: &ChildInfo,
		key: &[u8],
	) -> Option<StorageKey> {
		let range = (Bound::Excluded(key), Bound::Unbounded);
		self.inner.children_default.get(child_info.storage_key())
			.and_then(|child| child.data.range::<[u8], _>(range).next().map(|(k, _)| k).cloned())
	}

	fn place_storage(&mut self, key: StorageKey, maybe_value: Option<StorageValue>) {
		if is_child_storage_key(&key) {
			warn!(target: "trie", "Refuse to set child storage key via main storage");
			return;
		}

		match maybe_value {
			Some(value) => { self.inner.top.insert(key, value); }
			None => { self.inner.top.remove(&key); }
		}
	}

	fn place_child_storage(
		&mut self,
		child_info: &ChildInfo,
		key: StorageKey,
		value: Option<StorageValue>,
	) {
		let child_map = self.inner.children_default.entry(child_info.storage_key().to_vec())
			.or_insert_with(|| StorageChild {
				data: Default::default(),
				child_info: child_info.to_owned(),
			});
		if let Some(value) = value {
			child_map.data.insert(key, value);
		} else {
			child_map.data.remove(&key);
		}
	}

	fn kill_child_storage(
		&mut self,
		child_info: &ChildInfo,
	) {
		self.inner.children_default.remove(child_info.storage_key());
	}

	fn clear_prefix(&mut self, prefix: &[u8]) {
		if is_child_storage_key(prefix) {
			warn!(
				target: "trie",
				"Refuse to clear prefix that is part of child storage key via main storage"
			);
			return;
		}

		let to_remove = self.inner.top.range::<[u8], _>((Bound::Included(prefix), Bound::Unbounded))
			.map(|(k, _)| k)
			.take_while(|k| k.starts_with(prefix))
			.cloned()
			.collect::<Vec<_>>();

		for key in to_remove {
			self.inner.top.remove(&key);
		}
	}

	fn clear_child_prefix(
		&mut self,
		child_info: &ChildInfo,
		prefix: &[u8],
	) {
		if let Some(child) = self.inner.children_default.get_mut(child_info.storage_key()) {
			let to_remove = child.data.range::<[u8], _>((Bound::Included(prefix), Bound::Unbounded))
				.map(|(k, _)| k)
				.take_while(|k| k.starts_with(prefix))
				.cloned()
				.collect::<Vec<_>>();

			for key in to_remove {
				child.data.remove(&key);
			}
		}
	}

	fn chain_id(&self) -> u64 { 42 }

	fn storage_root(&mut self) -> Vec<u8> {
		let mut top = self.inner.top.clone();
		let prefixed_keys: Vec<_> = self.inner.children_default.iter().map(|(_k, v)| {
			(v.child_info.prefixed_storage_key(), v.child_info.clone())
		}).collect();
		// Single child trie implementation currently allows using the same child
		// empty root for all child trie. Using null storage key until multiple
		// type of child trie support.
		let empty_hash = empty_child_trie_root::<Layout<Blake2Hasher>>();
		for (prefixed_storage_key, child_info) in prefixed_keys {
			let child_root = self.child_storage_root(&child_info);
			if &empty_hash[..] == &child_root[..] {
				top.remove(prefixed_storage_key.as_slice());
			} else {
				top.insert(prefixed_storage_key, child_root);
			}
		}

		Layout::<Blake2Hasher>::trie_root(self.inner.top.clone()).as_ref().into()
	}

	fn child_storage_root(
		&mut self,
		child_info: &ChildInfo,
	) -> Vec<u8> {
		if let Some(child) = self.inner.children_default.get(child_info.storage_key()) {
			let delta = child.data.clone().into_iter().map(|(k, v)| (k, Some(v)));

			InMemoryBackend::<Blake2Hasher>::default()
				.child_storage_root(&child.child_info, delta).0
		} else {
			empty_child_trie_root::<Layout<Blake2Hasher>>()
		}.encode()
	}

	fn storage_changes_root(&mut self, _parent: &[u8]) -> Result<Option<Vec<u8>>, ()> {
		Ok(None)
	}

	fn wipe(&mut self) {}

	fn commit(&mut self) {}
}

impl sp_externalities::ExtensionStore for BasicExternalities {
	fn extension_by_type_id(&mut self, _: TypeId) -> Option<&mut dyn Any> {
		warn!("Extensions are not supported by `BasicExternalities`.");
		None
	}
}

#[cfg(test)]
mod tests {
	use super::*;
	use sp_core::map;
	use sp_core::storage::{Storage, StorageChild};
	use sp_core::storage::well_known_keys::CODE;
	use hex_literal::hex;

	#[test]
	fn commit_should_work() {
		let mut ext = BasicExternalities::default();
		ext.set_storage(b"doe".to_vec(), b"reindeer".to_vec());
		ext.set_storage(b"dog".to_vec(), b"puppy".to_vec());
		ext.set_storage(b"dogglesworth".to_vec(), b"cat".to_vec());
		const ROOT: [u8; 32] = hex!("39245109cef3758c2eed2ccba8d9b370a917850af3824bc8348d505df2c298fa");

		assert_eq!(&ext.storage_root()[..], &ROOT);
	}

	#[test]
	fn set_and_retrieve_code() {
		let mut ext = BasicExternalities::default();

		let code = vec![1, 2, 3];
		ext.set_storage(CODE.to_vec(), code.clone());

		assert_eq!(&ext.storage(CODE).unwrap(), &code);
	}

	#[test]
	fn children_works() {
		let child_info = ChildInfo::new_default(b"storage_key");
		let child_info = &child_info;
		let mut ext = BasicExternalities::new(Storage {
			top: Default::default(),
<<<<<<< HEAD
			children_default: map![
				child_info.storage_key().to_vec() => StorageChild {
					data: map![	b"doe".to_vec() => b"reindeer".to_vec()	],
					child_info: child_info.to_owned(),
=======
			children: map![
				child_storage.clone() => StorageChild {
					data: map![ b"doe".to_vec() => b"reindeer".to_vec() ],
					child_info: CHILD_INFO_1.to_owned(),
>>>>>>> b82f2631
				}
			]
		});

		assert_eq!(ext.child_storage(child_info, b"doe"), Some(b"reindeer".to_vec()));

		ext.set_child_storage(child_info, b"dog".to_vec(), b"puppy".to_vec());
		assert_eq!(ext.child_storage(child_info, b"dog"), Some(b"puppy".to_vec()));

		ext.clear_child_storage(child_info, b"dog");
		assert_eq!(ext.child_storage(child_info, b"dog"), None);

		ext.kill_child_storage(child_info);
		assert_eq!(ext.child_storage(child_info, b"doe"), None);
	}

	#[test]
	fn basic_externalities_is_empty() {
		// Make sure no values are set by default in `BasicExternalities`.
		let storage = BasicExternalities::new(Default::default()).into_storages();
		assert!(storage.top.is_empty());
		assert!(storage.children_default.is_empty());
	}
}<|MERGE_RESOLUTION|>--- conflicted
+++ resolved
@@ -136,25 +136,6 @@
 		self.child_storage(child_info, key).map(|v| Blake2Hasher::hash(&v).encode())
 	}
 
-<<<<<<< HEAD
-	fn original_child_storage_hash(
-		&self,
-		child_info: &ChildInfo,
-		key: &[u8],
-	) -> Option<Vec<u8>> {
-		self.child_storage_hash(child_info, key)
-	}
-
-	fn original_child_storage(
-		&self,
-		child_info: &ChildInfo,
-		key: &[u8],
-	) -> Option<StorageValue> {
-		Externalities::child_storage(self, child_info, key)
-	}
-
-=======
->>>>>>> b82f2631
 	fn next_storage_key(&self, key: &[u8]) -> Option<StorageKey> {
 		let range = (Bound::Excluded(key), Bound::Unbounded);
 		self.inner.top.range::<[u8], _>(range).next().map(|(k, _)| k).cloned()
@@ -333,17 +314,10 @@
 		let child_info = &child_info;
 		let mut ext = BasicExternalities::new(Storage {
 			top: Default::default(),
-<<<<<<< HEAD
 			children_default: map![
 				child_info.storage_key().to_vec() => StorageChild {
 					data: map![	b"doe".to_vec() => b"reindeer".to_vec()	],
 					child_info: child_info.to_owned(),
-=======
-			children: map![
-				child_storage.clone() => StorageChild {
-					data: map![ b"doe".to_vec() => b"reindeer".to_vec() ],
-					child_info: CHILD_INFO_1.to_owned(),
->>>>>>> b82f2631
 				}
 			]
 		});
