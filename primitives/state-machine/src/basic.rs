// Copyright 2017-2019 Parity Technologies (UK) Ltd.
// This file is part of Substrate.

// Substrate is free software: you can redistribute it and/or modify
// it under the terms of the GNU General Public License as published by
// the Free Software Foundation, either version 3 of the License, or
// (at your option) any later version.

// Substrate is distributed in the hope that it will be useful,
// but WITHOUT ANY WARRANTY; without even the implied warranty of
// MERCHANTABILITY or FITNESS FOR A PARTICULAR PURPOSE.  See the
// GNU General Public License for more details.

// You should have received a copy of the GNU General Public License
// along with Substrate.  If not, see <http://www.gnu.org/licenses/>.

//! Basic implementation for Externalities.

use std::{
	collections::{HashMap, BTreeMap}, any::{TypeId, Any}, iter::FromIterator, mem, ops::Bound
};
use crate::backend::{Backend, InMemory};
use hash_db::Hasher;
use trie::{TrieConfiguration, default_child_trie_root};
use trie::trie_types::Layout;
use primitives::{
	storage::{
		well_known_keys::is_child_storage_key, ChildStorageKey, Storage,
		ChildInfo, StorageChild,
	},
	traits::Externalities, Blake2Hasher,
};
use log::warn;
use codec::Encode;

/// Simple HashMap-based Externalities impl.
#[derive(Debug)]
pub struct BasicExternalities {
	inner: Storage,
}

impl BasicExternalities {
	/// Create a new instance of `BasicExternalities`
	pub fn new(inner: Storage) -> Self {
		BasicExternalities { inner }
	}

	/// Insert key/value
	pub fn insert(&mut self, k: Vec<u8>, v: Vec<u8>) -> Option<Vec<u8>> {
		self.inner.top.insert(k, v)
	}

	/// Consume self and returns inner storages
<<<<<<< HEAD
	pub fn into_storages(self) -> Storage {
		self.inner
=======
	pub fn into_storages(self) -> (
		BTreeMap<Vec<u8>, Vec<u8>>,
		HashMap<Vec<u8>, BTreeMap<Vec<u8>, Vec<u8>>>,
	) {
		(self.top, self.children)
>>>>>>> 90a82ecd
	}

	/// Execute the given closure `f` with the externalities set and initialized with `storage`.
	///
	/// Returns the result of the closure and updates `storage` with all changes.
	pub fn execute_with_storage<R>(
		storage: &mut primitives::storage::Storage,
		f: impl FnOnce() -> R,
	) -> R {
<<<<<<< HEAD
		let mut ext = Self { inner: Storage {
			top: std::mem::replace(&mut storage.top, Default::default()),
			children: std::mem::replace(&mut storage.children, Default::default()),
		}};
=======
		let mut ext = Self {
			top: mem::replace(&mut storage.0, BTreeMap::default()),
			children: mem::replace(&mut storage.1, HashMap::default()),
		};
>>>>>>> 90a82ecd

		let r = ext.execute_with(f);

		*storage = ext.into_storages();

		r
	}

	/// Execute the given closure while `self` is set as externalities.
	///
	/// Returns the result of the given closure.
	pub fn execute_with<R>(&mut self, f: impl FnOnce() -> R) -> R {
		externalities::set_and_run_with_externalities(self, f)
	}
}

impl PartialEq for BasicExternalities {
	fn eq(&self, other: &BasicExternalities) -> bool {
		self.inner.top.eq(&other.inner.top)
			&& self.inner.children.eq(&other.inner.children)
	}
}

impl FromIterator<(Vec<u8>, Vec<u8>)> for BasicExternalities {
	fn from_iter<I: IntoIterator<Item=(Vec<u8>, Vec<u8>)>>(iter: I) -> Self {
		let mut t = Self::default();
		t.inner.top.extend(iter);
		t
	}
}

impl Default for BasicExternalities {
	fn default() -> Self { Self::new(Default::default()) }
}

<<<<<<< HEAD
impl From<HashMap<Vec<u8>, Vec<u8>>> for BasicExternalities {
	fn from(hashmap: HashMap<Vec<u8>, Vec<u8>>) -> Self {
		BasicExternalities { inner: Storage {
=======
impl From<BTreeMap<Vec<u8>, Vec<u8>>> for BasicExternalities {
	fn from(hashmap: BTreeMap<Vec<u8>, Vec<u8>>) -> Self {
		BasicExternalities {
>>>>>>> 90a82ecd
			top: hashmap,
			children: Default::default(),
		}}
	}
}

impl Externalities for BasicExternalities {
	fn storage(&self, key: &[u8]) -> Option<Vec<u8>> {
		self.inner.top.get(key).cloned()
	}

	fn storage_hash(&self, key: &[u8]) -> Option<Vec<u8>> {
		self.storage(key).map(|v| Blake2Hasher::hash(&v).encode())
	}

	fn original_storage(&self, key: &[u8]) -> Option<Vec<u8>> {
		self.storage(key)
	}

	fn original_storage_hash(&self, key: &[u8]) -> Option<Vec<u8>> {
		self.storage_hash(key)
	}

	fn child_storage(
		&self,
		storage_key: ChildStorageKey,
		_child_info: ChildInfo,
		key: &[u8],
	) -> Option<Vec<u8>> {
		self.inner.children.get(storage_key.as_ref()).and_then(|child| child.data.get(key)).cloned()
	}

	fn child_storage_hash(
		&self,
		storage_key: ChildStorageKey,
		child_info: ChildInfo,
		key: &[u8],
	) -> Option<Vec<u8>> {
		self.child_storage(storage_key, child_info, key).map(|v| Blake2Hasher::hash(&v).encode())
	}

	fn original_child_storage_hash(
		&self,
		storage_key: ChildStorageKey,
		child_info: ChildInfo,
		key: &[u8],
	) -> Option<Vec<u8>> {
		self.child_storage_hash(storage_key, child_info, key)
	}

	fn original_child_storage(
		&self,
		storage_key: ChildStorageKey,
		child_info: ChildInfo,
		key: &[u8],
	) -> Option<Vec<u8>> {
		Externalities::child_storage(self, storage_key, child_info, key)
	}

	fn next_storage_key(&self, key: &[u8]) -> Option<Vec<u8>> {
		let range = (Bound::Excluded(key), Bound::Unbounded);
		self.top.range::<[u8], _>(range).next().map(|(k, _)| k).cloned()
	}

	fn next_child_storage_key(&self, storage_key: ChildStorageKey, key: &[u8]) -> Option<Vec<u8>> {
		let range = (Bound::Excluded(key), Bound::Unbounded);
		self.children.get(storage_key.as_ref())
			.and_then(|child| child.range::<[u8], _>(range).next().map(|(k, _)| k).cloned())
	}

	fn place_storage(&mut self, key: Vec<u8>, maybe_value: Option<Vec<u8>>) {
		if is_child_storage_key(&key) {
			warn!(target: "trie", "Refuse to set child storage key via main storage");
			return;
		}

		match maybe_value {
			Some(value) => { self.inner.top.insert(key, value); }
			None => { self.inner.top.remove(&key); }
		}
	}

	fn place_child_storage(
		&mut self,
		storage_key: ChildStorageKey,
		child_info: ChildInfo,
		key: Vec<u8>,
		value: Option<Vec<u8>>,
	) {
		let child_map = self.inner.children.entry(storage_key.into_owned())
			.or_insert_with(|| StorageChild {
				data: Default::default(),
				child_info: child_info.to_owned(),
			});
		if let Some(value) = value {
			child_map.data.insert(key, value);
		} else {
			child_map.data.remove(&key);
		}
	}

	fn kill_child_storage(
		&mut self,
		storage_key: ChildStorageKey,
		_child_info: ChildInfo,
	) {
		self.inner.children.remove(storage_key.as_ref());
	}

	fn clear_prefix(&mut self, prefix: &[u8]) {
		if is_child_storage_key(prefix) {
			warn!(
				target: "trie",
				"Refuse to clear prefix that is part of child storage key via main storage"
			);
			return;
		}

<<<<<<< HEAD
		self.inner.top.retain(|key, _| !key.starts_with(prefix));
	}

	fn clear_child_prefix(
		&mut self,
		storage_key: ChildStorageKey,
		_child_info: ChildInfo,
		prefix: &[u8],
	) {
		if let Some(child) = self.inner.children.get_mut(storage_key.as_ref()) {
			child.data.retain(|key, _| !key.starts_with(prefix));
=======
		let to_remove = self.top.range::<[u8], _>((Bound::Included(prefix), Bound::Unbounded))
			.map(|(k, _)| k)
			.take_while(|k| k.starts_with(prefix))
			.cloned()
			.collect::<Vec<_>>();

		for key in to_remove {
			self.top.remove(&key);
		}
	}

	fn clear_child_prefix(&mut self, storage_key: ChildStorageKey, prefix: &[u8]) {
		if let Some(child) = self.children.get_mut(storage_key.as_ref()) {
			let to_remove = child.range::<[u8], _>((Bound::Included(prefix), Bound::Unbounded))
				.map(|(k, _)| k)
				.take_while(|k| k.starts_with(prefix))
				.cloned()
				.collect::<Vec<_>>();

			for key in to_remove {
				child.remove(&key);
			}
>>>>>>> 90a82ecd
		}
	}

	fn chain_id(&self) -> u64 { 42 }

	fn storage_root(&mut self) -> Vec<u8> {
		let mut top = self.inner.top.clone();
		let keys: Vec<_> = self.inner.children.keys().map(|k| k.to_vec()).collect();
		// Single child trie implementation currently allows using the same child
		// empty root for all child trie. Using null storage key until multiple
		// type of child trie support.
		let empty_hash = default_child_trie_root::<Layout<Blake2Hasher>>(&[]);
		for storage_key in keys {
			let child_root = self.child_storage_root(
				ChildStorageKey::from_slice(storage_key.as_slice())
					.expect("Map only feed by valid keys; qed"),
			);
			if &empty_hash[..] == &child_root[..] {
				top.remove(storage_key.as_slice());
			} else {
				top.insert(storage_key, child_root);
			}
		}

		Layout::<Blake2Hasher>::trie_root(self.inner.top.clone()).as_ref().into()
	}

	fn child_storage_root(
		&mut self,
		storage_key: ChildStorageKey,
	) -> Vec<u8> {
		if let Some(child) = self.inner.children.get(storage_key.as_ref()) {
			let delta = child.data.clone().into_iter().map(|(k, v)| (k, Some(v)));

			InMemory::<Blake2Hasher>::default()
				.child_storage_root(storage_key.as_ref(), child.child_info.as_ref(), delta).0
		} else {
			default_child_trie_root::<Layout<Blake2Hasher>>(storage_key.as_ref())
		}.encode()
	}

	fn storage_changes_root(&mut self, _parent: &[u8]) -> Result<Option<Vec<u8>>, ()> {
		Ok(None)
	}
}

impl externalities::ExtensionStore for BasicExternalities {
	fn extension_by_type_id(&mut self, _: TypeId) -> Option<&mut dyn Any> {
		warn!("Extensions are not supported by `BasicExternalities`.");
		None
	}
}

#[cfg(test)]
mod tests {
	use super::*;
	use primitives::map;
	use primitives::storage::{Storage, StorageChild};
	use primitives::storage::well_known_keys::CODE;
	use hex_literal::hex;

	const CHILD_INFO_1: ChildInfo<'static> = ChildInfo::new_default(b"unique_id_1");

	#[test]
	fn commit_should_work() {
		let mut ext = BasicExternalities::default();
		ext.set_storage(b"doe".to_vec(), b"reindeer".to_vec());
		ext.set_storage(b"dog".to_vec(), b"puppy".to_vec());
		ext.set_storage(b"dogglesworth".to_vec(), b"cat".to_vec());
		const ROOT: [u8; 32] = hex!("39245109cef3758c2eed2ccba8d9b370a917850af3824bc8348d505df2c298fa");

		assert_eq!(&ext.storage_root()[..], &ROOT);
	}

	#[test]
	fn set_and_retrieve_code() {
		let mut ext = BasicExternalities::default();

		let code = vec![1, 2, 3];
		ext.set_storage(CODE.to_vec(), code.clone());

		assert_eq!(&ext.storage(CODE).unwrap(), &code);
	}

	#[test]
	fn children_works() {
		let child_storage = b":child_storage:default:test".to_vec();

		let mut ext = BasicExternalities::new(Storage {
			top: Default::default(),
			children: map![
				child_storage.clone() => StorageChild {
					data: map![	b"doe".to_vec() => b"reindeer".to_vec()	],
					child_info: CHILD_INFO_1.to_owned(),
				}
			]
		});

		let child = || ChildStorageKey::from_vec(child_storage.clone()).unwrap();

		assert_eq!(ext.child_storage(child(), CHILD_INFO_1, b"doe"), Some(b"reindeer".to_vec()));

		ext.set_child_storage(child(), CHILD_INFO_1, b"dog".to_vec(), b"puppy".to_vec());
		assert_eq!(ext.child_storage(child(), CHILD_INFO_1, b"dog"), Some(b"puppy".to_vec()));

		ext.clear_child_storage(child(), CHILD_INFO_1, b"dog");
		assert_eq!(ext.child_storage(child(), CHILD_INFO_1, b"dog"), None);

		ext.kill_child_storage(child(), CHILD_INFO_1);
		assert_eq!(ext.child_storage(child(), CHILD_INFO_1, b"doe"), None);
	}

	#[test]
	fn basic_externalities_is_empty() {
		// Make sure no values are set by default in `BasicExternalities`.
		let storage = BasicExternalities::new(Default::default()).into_storages();
		assert!(storage.top.is_empty());
		assert!(storage.children.is_empty());
	}
}<|MERGE_RESOLUTION|>--- conflicted
+++ resolved
@@ -17,7 +17,7 @@
 //! Basic implementation for Externalities.
 
 use std::{
-	collections::{HashMap, BTreeMap}, any::{TypeId, Any}, iter::FromIterator, mem, ops::Bound
+	collections::BTreeMap, any::{TypeId, Any}, iter::FromIterator, ops::Bound
 };
 use crate::backend::{Backend, InMemory};
 use hash_db::Hasher;
@@ -33,7 +33,7 @@
 use log::warn;
 use codec::Encode;
 
-/// Simple HashMap-based Externalities impl.
+/// Simple Map-based Externalities impl.
 #[derive(Debug)]
 pub struct BasicExternalities {
 	inner: Storage,
@@ -51,16 +51,8 @@
 	}
 
 	/// Consume self and returns inner storages
-<<<<<<< HEAD
 	pub fn into_storages(self) -> Storage {
 		self.inner
-=======
-	pub fn into_storages(self) -> (
-		BTreeMap<Vec<u8>, Vec<u8>>,
-		HashMap<Vec<u8>, BTreeMap<Vec<u8>, Vec<u8>>>,
-	) {
-		(self.top, self.children)
->>>>>>> 90a82ecd
 	}
 
 	/// Execute the given closure `f` with the externalities set and initialized with `storage`.
@@ -70,17 +62,10 @@
 		storage: &mut primitives::storage::Storage,
 		f: impl FnOnce() -> R,
 	) -> R {
-<<<<<<< HEAD
 		let mut ext = Self { inner: Storage {
 			top: std::mem::replace(&mut storage.top, Default::default()),
 			children: std::mem::replace(&mut storage.children, Default::default()),
 		}};
-=======
-		let mut ext = Self {
-			top: mem::replace(&mut storage.0, BTreeMap::default()),
-			children: mem::replace(&mut storage.1, HashMap::default()),
-		};
->>>>>>> 90a82ecd
 
 		let r = ext.execute_with(f);
 
@@ -116,15 +101,9 @@
 	fn default() -> Self { Self::new(Default::default()) }
 }
 
-<<<<<<< HEAD
-impl From<HashMap<Vec<u8>, Vec<u8>>> for BasicExternalities {
-	fn from(hashmap: HashMap<Vec<u8>, Vec<u8>>) -> Self {
-		BasicExternalities { inner: Storage {
-=======
 impl From<BTreeMap<Vec<u8>, Vec<u8>>> for BasicExternalities {
 	fn from(hashmap: BTreeMap<Vec<u8>, Vec<u8>>) -> Self {
-		BasicExternalities {
->>>>>>> 90a82ecd
+		BasicExternalities { inner: Storage {
 			top: hashmap,
 			children: Default::default(),
 		}}
@@ -186,13 +165,18 @@
 
 	fn next_storage_key(&self, key: &[u8]) -> Option<Vec<u8>> {
 		let range = (Bound::Excluded(key), Bound::Unbounded);
-		self.top.range::<[u8], _>(range).next().map(|(k, _)| k).cloned()
-	}
-
-	fn next_child_storage_key(&self, storage_key: ChildStorageKey, key: &[u8]) -> Option<Vec<u8>> {
+		self.inner.top.range::<[u8], _>(range).next().map(|(k, _)| k).cloned()
+	}
+
+	fn next_child_storage_key(
+		&self,
+		storage_key: ChildStorageKey,
+		_child_info: ChildInfo,
+		key: &[u8],
+	) -> Option<Vec<u8>> {
 		let range = (Bound::Excluded(key), Bound::Unbounded);
-		self.children.get(storage_key.as_ref())
-			.and_then(|child| child.range::<[u8], _>(range).next().map(|(k, _)| k).cloned())
+		self.inner.children.get(storage_key.as_ref())
+			.and_then(|child| child.data.range::<[u8], _>(range).next().map(|(k, _)| k).cloned())
 	}
 
 	fn place_storage(&mut self, key: Vec<u8>, maybe_value: Option<Vec<u8>>) {
@@ -243,8 +227,15 @@
 			return;
 		}
 
-<<<<<<< HEAD
-		self.inner.top.retain(|key, _| !key.starts_with(prefix));
+		let to_remove = self.inner.top.range::<[u8], _>((Bound::Included(prefix), Bound::Unbounded))
+			.map(|(k, _)| k)
+			.take_while(|k| k.starts_with(prefix))
+			.cloned()
+			.collect::<Vec<_>>();
+
+		for key in to_remove {
+			self.inner.top.remove(&key);
+		}
 	}
 
 	fn clear_child_prefix(
@@ -254,31 +245,15 @@
 		prefix: &[u8],
 	) {
 		if let Some(child) = self.inner.children.get_mut(storage_key.as_ref()) {
-			child.data.retain(|key, _| !key.starts_with(prefix));
-=======
-		let to_remove = self.top.range::<[u8], _>((Bound::Included(prefix), Bound::Unbounded))
-			.map(|(k, _)| k)
-			.take_while(|k| k.starts_with(prefix))
-			.cloned()
-			.collect::<Vec<_>>();
-
-		for key in to_remove {
-			self.top.remove(&key);
-		}
-	}
-
-	fn clear_child_prefix(&mut self, storage_key: ChildStorageKey, prefix: &[u8]) {
-		if let Some(child) = self.children.get_mut(storage_key.as_ref()) {
-			let to_remove = child.range::<[u8], _>((Bound::Included(prefix), Bound::Unbounded))
+			let to_remove = child.data.range::<[u8], _>((Bound::Included(prefix), Bound::Unbounded))
 				.map(|(k, _)| k)
 				.take_while(|k| k.starts_with(prefix))
 				.cloned()
 				.collect::<Vec<_>>();
 
 			for key in to_remove {
-				child.remove(&key);
+				child.data.remove(&key);
 			}
->>>>>>> 90a82ecd
 		}
 	}
 
