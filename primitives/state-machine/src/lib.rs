// Copyright 2017-2020 Parity Technologies (UK) Ltd.
// This file is part of Substrate.

// Substrate is free software: you can redistribute it and/or modify
// it under the terms of the GNU General Public License as published by
// the Free Software Foundation, either version 3 of the License, or
// (at your option) any later version.

// Substrate is distributed in the hope that it will be useful,
// but WITHOUT ANY WARRANTY; without even the implied warranty of
// MERCHANTABILITY or FITNESS FOR A PARTICULAR PURPOSE.  See the
// GNU General Public License for more details.

// You should have received a copy of the GNU General Public License
// along with Substrate.  If not, see <http://www.gnu.org/licenses/>.

//! Substrate state machine implementation.

#![warn(missing_docs)]

use std::{fmt, result, collections::HashMap, panic::UnwindSafe, marker::PhantomData};
use log::{warn, trace};
use hash_db::Hasher;
use codec::{Decode, Encode, Codec};
use sp_core::{
<<<<<<< HEAD
	storage::ChildInfo, NativeOrEncoded, NeverNativeValue,
	traits::CodeExecutor, hexdisplay::HexDisplay, hash::H256,
=======
	storage::{well_known_keys, ChildInfo}, NativeOrEncoded, NeverNativeValue,
	traits::CodeExecutor, hexdisplay::HexDisplay
>>>>>>> bd540a67
};
use overlayed_changes::OverlayedChangeSet;
use sp_externalities::Extensions;

pub mod backend;
mod in_memory_backend;
mod changes_trie;
mod error;
mod ext;
mod testing;
mod basic;
mod overlayed_changes;
mod proving_backend;
mod trie_backend;
mod trie_backend_essence;
mod stats;

pub use sp_trie::{trie_types::{Layout, TrieDBMut}, TrieMut, DBValue, MemoryDB};
pub use testing::TestExternalities;
pub use basic::BasicExternalities;
pub use ext::Ext;
pub use backend::Backend;
pub use changes_trie::{
	AnchorBlockId as ChangesTrieAnchorBlockId,
	State as ChangesTrieState,
	Storage as ChangesTrieStorage,
	RootsStorage as ChangesTrieRootsStorage,
	InMemoryStorage as InMemoryChangesTrieStorage,
	BuildCache as ChangesTrieBuildCache,
	CacheAction as ChangesTrieCacheAction,
	ConfigurationRange as ChangesTrieConfigurationRange,
	key_changes, key_changes_proof,
	key_changes_proof_check, key_changes_proof_check_with_db,
	prune as prune_changes_tries,
<<<<<<< HEAD
	disabled_state as disabled_changes_trie_state,
=======
	oldest_non_pruned_trie as oldest_non_pruned_changes_trie,
	BlockNumber as ChangesTrieBlockNumber,
>>>>>>> bd540a67
};
pub use overlayed_changes::{OverlayedChanges, StorageChanges, StorageTransactionCache};
pub use proving_backend::{
	create_proof_check_backend, create_proof_check_backend_storage, merge_storage_proofs,
	ProofRecorder, ProvingBackend, ProvingBackendRecorder, StorageProof,
};
pub use trie_backend_essence::{TrieBackendStorage, Storage};
pub use trie_backend::TrieBackend;
pub use error::{Error, ExecutionError};
pub use in_memory_backend::InMemory as InMemoryBackend;
pub use stats::{UsageInfo, UsageUnit};

type CallResult<R, E> = Result<NativeOrEncoded<R>, E>;

/// Default handler of the execution manager.
pub type DefaultHandler<R, E> = fn(CallResult<R, E>, CallResult<R, E>) -> CallResult<R, E>;

/// Type of changes trie transaction.
pub type ChangesTrieTransaction<H, N> = (
	MemoryDB<H>,
	ChangesTrieCacheAction<<H as Hasher>::Out, N>,
);

/// Strategy for executing a call into the runtime.
#[derive(Copy, Clone, Eq, PartialEq, Debug)]
pub enum ExecutionStrategy {
	/// Execute with the native equivalent if it is compatible with the given wasm module; otherwise fall back to the wasm.
	NativeWhenPossible,
	/// Use the given wasm module.
	AlwaysWasm,
	/// Run with both the wasm and the native variant (if compatible). Report any discrepancy as an error.
	Both,
	/// First native, then if that fails or is not possible, wasm.
	NativeElseWasm,
}

/// Storage backend trust level.
#[derive(Debug, Clone)]
pub enum BackendTrustLevel {
	/// Panics from trusted backends are considered justified, and never caught.
	Trusted,
	/// Panics from untrusted backend are caught and interpreted as runtime error.
	/// Untrusted backend may be missing some parts of the trie, so panics are not considered
	/// fatal.
	Untrusted,
}

/// Like `ExecutionStrategy` only it also stores a handler in case of consensus failure.
#[derive(Clone)]
pub enum ExecutionManager<F> {
	/// Execute with the native equivalent if it is compatible with the given wasm module; otherwise fall back to the wasm.
	NativeWhenPossible,
	/// Use the given wasm module. The backend on which code is executed code could be
	/// trusted to provide all storage or not (i.e. the light client cannot be trusted to provide
	/// for all storage queries since the storage entries it has come from an external node).
	AlwaysWasm(BackendTrustLevel),
	/// Run with both the wasm and the native variant (if compatible). Call `F` in the case of any discrepancy.
	Both(F),
	/// First native, then if that fails or is not possible, wasm.
	NativeElseWasm,
}

impl<'a, F> From<&'a ExecutionManager<F>> for ExecutionStrategy {
	fn from(s: &'a ExecutionManager<F>) -> Self {
		match *s {
			ExecutionManager::NativeWhenPossible => ExecutionStrategy::NativeWhenPossible,
			ExecutionManager::AlwaysWasm(_) => ExecutionStrategy::AlwaysWasm,
			ExecutionManager::NativeElseWasm => ExecutionStrategy::NativeElseWasm,
			ExecutionManager::Both(_) => ExecutionStrategy::Both,
		}
	}
}

impl ExecutionStrategy {
	/// Gets the corresponding manager for the execution strategy.
	pub fn get_manager<E: fmt::Debug, R: Decode + Encode>(
		self,
	) -> ExecutionManager<DefaultHandler<R, E>> {
		match self {
			ExecutionStrategy::AlwaysWasm => ExecutionManager::AlwaysWasm(BackendTrustLevel::Trusted),
			ExecutionStrategy::NativeWhenPossible => ExecutionManager::NativeWhenPossible,
			ExecutionStrategy::NativeElseWasm => ExecutionManager::NativeElseWasm,
			ExecutionStrategy::Both => ExecutionManager::Both(|wasm_result, native_result| {
				warn!(
					"Consensus error between wasm {:?} and native {:?}. Using wasm.",
					wasm_result,
					native_result,
				);
				warn!("   Native result {:?}", native_result);
				warn!("   Wasm result {:?}", wasm_result);
				wasm_result
			}),
		}
	}
}

/// Evaluate to ExecutionManager::NativeElseWasm, without having to figure out the type.
pub fn native_else_wasm<E, R: Decode>() -> ExecutionManager<DefaultHandler<R, E>> {
	ExecutionManager::NativeElseWasm
}

/// Evaluate to ExecutionManager::AlwaysWasm with trusted backend, without having to figure out the type.
fn always_wasm<E, R: Decode>() -> ExecutionManager<DefaultHandler<R, E>> {
	ExecutionManager::AlwaysWasm(BackendTrustLevel::Trusted)
}

/// Evaluate ExecutionManager::AlwaysWasm with untrusted backend, without having to figure out the type.
fn always_untrusted_wasm<E, R: Decode>() -> ExecutionManager<DefaultHandler<R, E>> {
	ExecutionManager::AlwaysWasm(BackendTrustLevel::Untrusted)
}

/// The substrate state machine.
<<<<<<< HEAD
pub struct StateMachine<'a, B, H, N, Exec> where H: Hasher<Out=H256>, B: Backend<H> {
=======
pub struct StateMachine<'a, B, H, N, T, Exec>
	where
		H: Hasher,
		B: Backend<H>,
		N: ChangesTrieBlockNumber,
{
>>>>>>> bd540a67
	backend: &'a B,
	exec: &'a Exec,
	method: &'a str,
	call_data: &'a [u8],
	overlay: &'a mut OverlayedChanges,
	extensions: Extensions,
	changes_trie_state: Option<ChangesTrieState<'a, H, N>>,
	_marker: PhantomData<(H, N)>,
	storage_transaction_cache: Option<&'a mut StorageTransactionCache<B::Transaction, H, N>>,
}

<<<<<<< HEAD
impl<'a, B, H, N, Exec> StateMachine<'a, B, H, N, Exec> where
	H: Hasher<Out=H256>,
=======
impl<'a, B, H, N, T, Exec> StateMachine<'a, B, H, N, T, Exec> where
	H: Hasher,
	H::Out: Ord + 'static + codec::Codec,
>>>>>>> bd540a67
	Exec: CodeExecutor,
	B: Backend<H>,
	N: crate::changes_trie::BlockNumber,
{
	/// Creates new substrate state machine.
	pub fn new(
		backend: &'a B,
		changes_trie_state: Option<ChangesTrieState<'a, H, N>>,
		overlay: &'a mut OverlayedChanges,
		exec: &'a Exec,
		method: &'a str,
		call_data: &'a [u8],
		extensions: Extensions,
	) -> Self {
		Self {
			backend,
			exec,
			method,
			call_data,
			extensions,
			overlay,
			changes_trie_state,
			_marker: PhantomData,
			storage_transaction_cache: None,
		}
	}

	/// Use given `cache` as storage transaction cache.
	///
	/// The cache will be used to cache storage transactions that can be build while executing a
	/// function in the runtime. For example, when calculating the storage root a transaction is
	/// build that will be cached.
	pub fn with_storage_transaction_cache(
		mut self,
		cache: Option<&'a mut StorageTransactionCache<B::Transaction, H, N>>,
	) -> Self {
		self.storage_transaction_cache = cache;
		self
	}

	/// Execute a call using the given state backend, overlayed changes, and call executor.
	///
	/// On an error, no prospective changes are written to the overlay.
	///
	/// Note: changes to code will be in place if this call is made again. For running partial
	/// blocks (e.g. a transaction at a time), ensure a different method is used.
	///
	/// Returns the SCALE encoded result of the executed function.
	pub fn execute(&mut self, strategy: ExecutionStrategy) -> Result<Vec<u8>, Box<dyn Error>> {
		// We are not giving a native call and thus we are sure that the result can never be a native
		// value.
		self.execute_using_consensus_failure_handler::<_, NeverNativeValue, fn() -> _>(
			strategy.get_manager(),
			None,
		).map(NativeOrEncoded::into_encoded)
	}

	fn execute_aux<R, NC>(
		&mut self,
		use_native: bool,
		native_call: Option<NC>,
	) -> (
		CallResult<R, Exec::Error>,
		bool,
	) where
		R: Decode + Encode + PartialEq,
		NC: FnOnce() -> result::Result<R, String> + UnwindSafe,
	{
		let mut cache = StorageTransactionCache::default();

		let cache = match self.storage_transaction_cache.as_mut() {
			Some(cache) => cache,
			None => &mut cache,
		};

		let mut ext = Ext::new(
			self.overlay,
			cache,
			self.backend,
			self.changes_trie_state.clone(),
			Some(&mut self.extensions),
		);

		let id = ext.id;
		trace!(
			target: "state-trace", "{:04x}: Call {} at {:?}. Input={:?}",
			id,
			self.method,
			self.backend,
			HexDisplay::from(&self.call_data),
		);

		let (result, was_native) = self.exec.call(
			&mut ext,
			self.method,
			self.call_data,
			use_native,
			native_call,
		);

		trace!(
			target: "state-trace", "{:04x}: Return. Native={:?}, Result={:?}",
			id,
			was_native,
			result,
		);

		(result, was_native)
	}

	fn execute_call_with_both_strategy<Handler, R, NC>(
		&mut self,
		mut native_call: Option<NC>,
		orig_prospective: OverlayedChangeSet,
		on_consensus_failure: Handler,
	) -> CallResult<R, Exec::Error>
		where
			R: Decode + Encode + PartialEq,
			NC: FnOnce() -> result::Result<R, String> + UnwindSafe,
			Handler: FnOnce(
				CallResult<R, Exec::Error>,
				CallResult<R, Exec::Error>,
			) -> CallResult<R, Exec::Error>
	{
		let (result, was_native) = self.execute_aux(true, native_call.take());

		if was_native {
			self.overlay.prospective = orig_prospective.clone();
			let (wasm_result, _) = self.execute_aux(
				false,
				native_call,
			);

			if (result.is_ok() && wasm_result.is_ok()
				&& result.as_ref().ok() == wasm_result.as_ref().ok())
				|| result.is_err() && wasm_result.is_err()
			{
				result
			} else {
				on_consensus_failure(wasm_result, result)
			}
		} else {
			result
		}
	}

	fn execute_call_with_native_else_wasm_strategy<R, NC>(
		&mut self,
		mut native_call: Option<NC>,
		orig_prospective: OverlayedChangeSet,
	) -> CallResult<R, Exec::Error>
		where
			R: Decode + Encode + PartialEq,
			NC: FnOnce() -> result::Result<R, String> + UnwindSafe,
	{
		let (result, was_native) = self.execute_aux(
			true,
			native_call.take(),
		);

		if !was_native || result.is_ok() {
			result
		} else {
			self.overlay.prospective = orig_prospective.clone();
			let (wasm_result, _) = self.execute_aux(
				false,
				native_call,
			);
			wasm_result
		}
	}

	/// Execute a call using the given state backend, overlayed changes, and call executor.
	///
	/// On an error, no prospective changes are written to the overlay.
	///
	/// Note: changes to code will be in place if this call is made again. For running partial
	/// blocks (e.g. a transaction at a time), ensure a different method is used.
	///
	/// Returns the result of the executed function either in native reprensentation `R` or
	/// in SCALE encoded representation.
	pub fn execute_using_consensus_failure_handler<Handler, R, NC>(
		&mut self,
		manager: ExecutionManager<Handler>,
		mut native_call: Option<NC>,
	) -> Result<NativeOrEncoded<R>, Box<dyn Error>>
		where
			R: Decode + Encode + PartialEq,
			NC: FnOnce() -> result::Result<R, String> + UnwindSafe,
			Handler: FnOnce(
				CallResult<R, Exec::Error>,
				CallResult<R, Exec::Error>,
			) -> CallResult<R, Exec::Error>
	{
		let changes_tries_enabled = self.changes_trie_state.is_some();
		self.overlay.set_collect_extrinsics(changes_tries_enabled);

		let result = {
			let orig_prospective = self.overlay.prospective.clone();

			match manager {
				ExecutionManager::Both(on_consensus_failure) => {
					self.execute_call_with_both_strategy(
						native_call.take(),
						orig_prospective,
						on_consensus_failure,
					)
				},
				ExecutionManager::NativeElseWasm => {
					self.execute_call_with_native_else_wasm_strategy(
						native_call.take(),
						orig_prospective,
					)
				},
				ExecutionManager::AlwaysWasm(trust_level) => {
					let _abort_guard = match trust_level {
						BackendTrustLevel::Trusted => None,
						BackendTrustLevel::Untrusted => Some(sp_panic_handler::AbortGuard::never_abort()),
					};
					self.execute_aux(false, native_call).0
				},
				ExecutionManager::NativeWhenPossible => {
					self.execute_aux(true, native_call).0
				},
			}
		};

		result.map_err(|e| Box::new(e) as _)
	}
}

/// Prove execution using the given state backend, overlayed changes, and call executor.
pub fn prove_execution<B, H, N, Exec>(
	mut backend: B,
	overlay: &mut OverlayedChanges,
	exec: &Exec,
	method: &str,
	call_data: &[u8],
) -> Result<(Vec<u8>, StorageProof), Box<dyn Error>>
where
	B: Backend<H>,
<<<<<<< HEAD
	H: Hasher<Out=H256>,
	N: changes_trie::BlockNumber,
=======
	H: Hasher,
	H::Out: Ord + 'static + codec::Codec,
>>>>>>> bd540a67
	Exec: CodeExecutor,
{
	let trie_backend = backend.as_trie_backend()
		.ok_or_else(|| Box::new(ExecutionError::UnableToGenerateProof) as Box<dyn Error>)?;
	prove_execution_on_trie_backend::<_, _, N, _>(trie_backend, overlay, exec, method, call_data)
}

/// Prove execution using the given trie backend, overlayed changes, and call executor.
/// Produces a state-backend-specific "transaction" which can be used to apply the changes
/// to the backing store, such as the disk.
/// Execution proof is the set of all 'touched' storage DBValues from the backend.
///
/// On an error, no prospective changes are written to the overlay.
///
/// Note: changes to code will be in place if this call is made again. For running partial
/// blocks (e.g. a transaction at a time), ensure a different method is used.
pub fn prove_execution_on_trie_backend<S, H, N, Exec>(
	trie_backend: &TrieBackend<S, H>,
	overlay: &mut OverlayedChanges,
	exec: &Exec,
	method: &str,
	call_data: &[u8],
) -> Result<(Vec<u8>, StorageProof), Box<dyn Error>>
where
	S: trie_backend_essence::TrieBackendStorage<H>,
<<<<<<< HEAD
	H: Hasher<Out=H256>,
	N: changes_trie::BlockNumber,
=======
	H: Hasher,
	H::Out: Ord + 'static + codec::Codec,
>>>>>>> bd540a67
	Exec: CodeExecutor,
{
	let proving_backend = proving_backend::ProvingBackend::new(trie_backend);
	let mut sm = StateMachine::<_, H, N, Exec>::new(
		&proving_backend, None, overlay, exec, method, call_data, Extensions::default(),
	);

	let result = sm.execute_using_consensus_failure_handler::<_, NeverNativeValue, fn() -> _>(
		always_wasm(),
		None,
	)?;
	let proof = sm.backend.extract_proof();
	Ok((result.into_encoded(), proof))
}

/// Check execution proof, generated by `prove_execution` call.
pub fn execution_proof_check<H, N, Exec>(
	root: H::Out,
	proof: StorageProof,
	overlay: &mut OverlayedChanges,
	exec: &Exec,
	method: &str,
	call_data: &[u8],
) -> Result<Vec<u8>, Box<dyn Error>>
where
<<<<<<< HEAD
	H: Hasher<Out=H256>,
	N: changes_trie::BlockNumber,
=======
	H: Hasher,
>>>>>>> bd540a67
	Exec: CodeExecutor,
	H::Out: Ord + 'static + codec::Codec,
{
	let trie_backend = create_proof_check_backend::<H>(root.into(), proof)?;
	execution_proof_check_on_trie_backend::<_, N, _>(&trie_backend, overlay, exec, method, call_data)
}

/// Check execution proof on proving backend, generated by `prove_execution` call.
pub fn execution_proof_check_on_trie_backend<H, N, Exec>(
	trie_backend: &TrieBackend<MemoryDB<H>, H>,
	overlay: &mut OverlayedChanges,
	exec: &Exec,
	method: &str,
	call_data: &[u8],
) -> Result<Vec<u8>, Box<dyn Error>>
where
<<<<<<< HEAD
	H: Hasher<Out=H256>,
	N: changes_trie::BlockNumber,
=======
	H: Hasher,
	H::Out: Ord + 'static + codec::Codec,
>>>>>>> bd540a67
	Exec: CodeExecutor,
{
	let mut sm = StateMachine::<_, H, N, Exec>::new(
		trie_backend, None, overlay, exec, method, call_data, Extensions::default(),
	);

	sm.execute_using_consensus_failure_handler::<_, NeverNativeValue, fn() -> _>(
		always_untrusted_wasm(),
		None,
	).map(NativeOrEncoded::into_encoded)
}

/// Generate storage read proof.
pub fn prove_read<B, H, I>(
	mut backend: B,
	keys: I,
) -> Result<StorageProof, Box<dyn Error>>
where
	B: Backend<H>,
	H: Hasher,
	H::Out: Ord + Codec,
	I: IntoIterator,
	I::Item: AsRef<[u8]>,
{
	let trie_backend = backend.as_trie_backend()
		.ok_or_else(
			|| Box::new(ExecutionError::UnableToGenerateProof) as Box<dyn Error>
		)?;
	prove_read_on_trie_backend(trie_backend, keys)
}

/// Generate child storage read proof.
pub fn prove_child_read<B, H, I>(
	mut backend: B,
	storage_key: &[u8],
	child_info: ChildInfo,
	keys: I,
) -> Result<StorageProof, Box<dyn Error>>
where
	B: Backend<H>,
	H: Hasher,
	H::Out: Ord + Codec,
	I: IntoIterator,
	I::Item: AsRef<[u8]>,
{
	let trie_backend = backend.as_trie_backend()
		.ok_or_else(|| Box::new(ExecutionError::UnableToGenerateProof) as Box<dyn Error>)?;
	prove_child_read_on_trie_backend(trie_backend, storage_key, child_info, keys)
}

/// Generate storage read proof on pre-created trie backend.
pub fn prove_read_on_trie_backend<S, H, I>(
	trie_backend: &TrieBackend<S, H>,
	keys: I,
) -> Result<StorageProof, Box<dyn Error>>
where
	S: trie_backend_essence::TrieBackendStorage<H>,
	H: Hasher,
	H::Out: Ord + Codec,
	I: IntoIterator,
	I::Item: AsRef<[u8]>,
{
	let proving_backend = proving_backend::ProvingBackend::<_, H>::new(trie_backend);
	for key in keys.into_iter() {
		proving_backend
			.storage(key.as_ref())
			.map_err(|e| Box::new(e) as Box<dyn Error>)?;
	}
	Ok(proving_backend.extract_proof())
}

/// Generate storage read proof on pre-created trie backend.
pub fn prove_child_read_on_trie_backend<S, H, I>(
	trie_backend: &TrieBackend<S, H>,
	storage_key: &[u8],
	child_info: ChildInfo,
	keys: I,
) -> Result<StorageProof, Box<dyn Error>>
where
	S: trie_backend_essence::TrieBackendStorage<H>,
	H: Hasher,
	H::Out: Ord + Codec,
	I: IntoIterator,
	I::Item: AsRef<[u8]>,
{
	let proving_backend = proving_backend::ProvingBackend::<_, H>::new(trie_backend);
	for key in keys.into_iter() {
		proving_backend
			.child_storage(storage_key, child_info.clone(), key.as_ref())
			.map_err(|e| Box::new(e) as Box<dyn Error>)?;
	}
	Ok(proving_backend.extract_proof())
}

/// Check storage read proof, generated by `prove_read` call.
pub fn read_proof_check<H, I>(
	root: H::Out,
	proof: StorageProof,
	keys: I,
) -> Result<HashMap<Vec<u8>, Option<Vec<u8>>>, Box<dyn Error>>
where
	H: Hasher,
	H::Out: Ord + Codec,
	I: IntoIterator,
	I::Item: AsRef<[u8]>,
{
	let proving_backend = create_proof_check_backend::<H>(root, proof)?;
	let mut result = HashMap::new();
	for key in keys.into_iter() {
		let value = read_proof_check_on_proving_backend(&proving_backend, key.as_ref())?;
		result.insert(key.as_ref().to_vec(), value);
	}
	Ok(result)
}

/// Check child storage read proof, generated by `prove_child_read` call.
pub fn read_child_proof_check<H, I>(
	root: H::Out,
	proof: StorageProof,
	storage_key: &[u8],
	keys: I,
) -> Result<HashMap<Vec<u8>, Option<Vec<u8>>>, Box<dyn Error>>
where
	H: Hasher,
	H::Out: Ord + Codec,
	I: IntoIterator,
	I::Item: AsRef<[u8]>,
{
	let proving_backend = create_proof_check_backend::<H>(root, proof)?;
	let mut result = HashMap::new();
	for key in keys.into_iter() {
		let value = read_child_proof_check_on_proving_backend(
			&proving_backend,
			storage_key,
			key.as_ref(),
		)?;
		result.insert(key.as_ref().to_vec(), value);
	}
	Ok(result)
}

/// Check storage read proof on pre-created proving backend.
pub fn read_proof_check_on_proving_backend<H>(
	proving_backend: &TrieBackend<MemoryDB<H>, H>,
	key: &[u8],
) -> Result<Option<Vec<u8>>, Box<dyn Error>>
where
	H: Hasher,
	H::Out: Ord + Codec,
{
	proving_backend.storage(key).map_err(|e| Box::new(e) as Box<dyn Error>)
}

/// Check child storage read proof on pre-created proving backend.
pub fn read_child_proof_check_on_proving_backend<H>(
	proving_backend: &TrieBackend<MemoryDB<H>, H>,
	storage_key: &[u8],
	key: &[u8],
) -> Result<Option<Vec<u8>>, Box<dyn Error>>
where
	H: Hasher,
	H::Out: Ord + Codec,
{
	// Not a prefixed memory db, using empty unique id and include root resolution.
	proving_backend.child_storage(storage_key, ChildInfo::new_default(&[]), key)
		.map_err(|e| Box::new(e) as Box<dyn Error>)
}

#[cfg(test)]
mod tests {
	use std::collections::BTreeMap;
	use codec::Encode;
	use overlayed_changes::OverlayedValue;
	use super::*;
	use super::ext::Ext;
	use super::changes_trie::Configuration as ChangesTrieConfig;
	use sp_core::{Blake2Hasher, map, traits::Externalities, storage::ChildStorageKey};

	struct DummyCodeExecutor {
		change_changes_trie_config: bool,
		native_available: bool,
		native_succeeds: bool,
		fallback_succeeds: bool,
	}

	const CHILD_INFO_1: ChildInfo<'static> = ChildInfo::new_default(b"unique_id_1");

	impl CodeExecutor for DummyCodeExecutor {
		type Error = u8;

		fn call<
			E: Externalities,
			R: Encode + Decode + PartialEq,
			NC: FnOnce() -> result::Result<R, String>,
		>(
			&self,
			ext: &mut E,
			_method: &str,
			_data: &[u8],
			use_native: bool,
			_native_call: Option<NC>,
		) -> (CallResult<R, Self::Error>, bool) {
			if self.change_changes_trie_config {
				ext.place_storage(
					sp_core::storage::well_known_keys::CHANGES_TRIE_CONFIG.to_vec(),
					Some(
						ChangesTrieConfig {
							digest_interval: 777,
							digest_levels: 333,
						}.encode()
					)
				);
			}

			let using_native = use_native && self.native_available;
			match (using_native, self.native_succeeds, self.fallback_succeeds) {
				(true, true, _) | (false, _, true) => {
					(
						Ok(
							NativeOrEncoded::Encoded(
								vec![
									ext.storage(b"value1").unwrap()[0] +
									ext.storage(b"value2").unwrap()[0]
								]
							)
						),
						using_native
					)
				},
				_ => (Err(0), using_native),
			}
		}
	}

	#[test]
	fn execute_works() {
		let backend = trie_backend::tests::test_trie();
		let mut overlayed_changes = Default::default();

		let mut state_machine = StateMachine::new(
			&backend,
			changes_trie::disabled_state::<_, u64>(),
			&mut overlayed_changes,
			&DummyCodeExecutor {
				change_changes_trie_config: false,
				native_available: true,
				native_succeeds: true,
				fallback_succeeds: true,
			},
			"test",
			&[],
			Default::default(),
		);

		assert_eq!(
			state_machine.execute(ExecutionStrategy::NativeWhenPossible).unwrap(),
			vec![66],
		);
	}


	#[test]
	fn execute_works_with_native_else_wasm() {
		let backend = trie_backend::tests::test_trie();
		let mut overlayed_changes = Default::default();

		let mut state_machine = StateMachine::new(
			&backend,
			changes_trie::disabled_state::<_, u64>(),
			&mut overlayed_changes,
			&DummyCodeExecutor {
				change_changes_trie_config: false,
				native_available: true,
				native_succeeds: true,
				fallback_succeeds: true,
			},
			"test",
			&[],
			Default::default(),
		);

		assert_eq!(state_machine.execute(ExecutionStrategy::NativeElseWasm).unwrap(), vec![66]);
	}

	#[test]
	fn dual_execution_strategy_detects_consensus_failure() {
		let mut consensus_failed = false;
		let backend = trie_backend::tests::test_trie();
		let mut overlayed_changes = Default::default();

		let mut state_machine = StateMachine::new(
			&backend,
			changes_trie::disabled_state::<_, u64>(),
			&mut overlayed_changes,
			&DummyCodeExecutor {
				change_changes_trie_config: false,
				native_available: true,
				native_succeeds: true,
				fallback_succeeds: false,
			},
			"test",
			&[],
			Default::default(),
		);

		assert!(
			state_machine.execute_using_consensus_failure_handler::<_, NeverNativeValue, fn() -> _>(
				ExecutionManager::Both(|we, _ne| {
					consensus_failed = true;
					we
				}),
				None,
			).is_err()
		);
		assert!(consensus_failed);
	}

	#[test]
	fn prove_execution_and_proof_check_works() {
		let executor = DummyCodeExecutor {
			change_changes_trie_config: false,
			native_available: true,
			native_succeeds: true,
			fallback_succeeds: true,
		};

		// fetch execution proof from 'remote' full node
		let remote_backend = trie_backend::tests::test_trie();
		let remote_root = remote_backend.storage_root(std::iter::empty()).0;
		let (remote_result, remote_proof) = prove_execution::<_, _, u64, _>(
			remote_backend,
			&mut Default::default(),
			&executor,
			"test",
			&[],
		).unwrap();

		// check proof locally
		let local_result = execution_proof_check::<Blake2Hasher, u64, _>(
			remote_root,
			remote_proof,
			&mut Default::default(),
			&executor,
			"test",
			&[],
		).unwrap();

		// check that both results are correct
		assert_eq!(remote_result, vec![66]);
		assert_eq!(remote_result, local_result);
	}

	#[test]
	fn clear_prefix_in_ext_works() {
		let initial: BTreeMap<_, _> = map![
			b"aaa".to_vec() => b"0".to_vec(),
			b"abb".to_vec() => b"1".to_vec(),
			b"abc".to_vec() => b"2".to_vec(),
			b"bbb".to_vec() => b"3".to_vec()
		];
		let mut state = InMemoryBackend::<Blake2Hasher>::from(initial);
		let backend = state.as_trie_backend().unwrap();
		let mut overlay = OverlayedChanges {
			committed: map![
				b"aba".to_vec() => OverlayedValue::from(Some(b"1312".to_vec())),
				b"bab".to_vec() => OverlayedValue::from(Some(b"228".to_vec()))
			],
			prospective: map![
				b"abd".to_vec() => OverlayedValue::from(Some(b"69".to_vec())),
				b"bbd".to_vec() => OverlayedValue::from(Some(b"42".to_vec()))
			],
			..Default::default()
		};

		{
<<<<<<< HEAD
=======
			let changes_trie_storage = InMemoryChangesTrieStorage::<Blake2Hasher, u64>::new();
			let mut cache = StorageTransactionCache::default();
>>>>>>> bd540a67
			let mut ext = Ext::new(
				&mut overlay,
				&mut cache,
				backend,
				changes_trie::disabled_state::<_, u64>(),
				None,
			);
			ext.clear_prefix(b"ab");
		}
		overlay.commit_prospective();

		assert_eq!(
			overlay.committed,
			map![
				b"abc".to_vec() => None.into(),
				b"abb".to_vec() => None.into(),
				b"aba".to_vec() => None.into(),
				b"abd".to_vec() => None.into(),

				b"bab".to_vec() => Some(b"228".to_vec()).into(),
				b"bbd".to_vec() => Some(b"42".to_vec()).into()
			],
		);
	}

	#[test]
	fn set_child_storage_works() {
		let mut state = InMemoryBackend::<Blake2Hasher>::default();
		let backend = state.as_trie_backend().unwrap();
		let mut overlay = OverlayedChanges::default();
		let mut cache = StorageTransactionCache::default();
		let mut ext = Ext::new(
			&mut overlay,
			&mut cache,
			backend,
			changes_trie::disabled_state::<_, u64>(),
			None,
		);

		ext.set_child_storage(
			ChildStorageKey::from_slice(b":child_storage:default:testchild").unwrap(),
			CHILD_INFO_1,
			b"abc".to_vec(),
			b"def".to_vec()
		);
		assert_eq!(
			ext.child_storage(
				ChildStorageKey::from_slice(b":child_storage:default:testchild").unwrap(),
				CHILD_INFO_1,
				b"abc"
			),
			Some(b"def".to_vec())
		);
		ext.kill_child_storage(
			ChildStorageKey::from_slice(b":child_storage:default:testchild").unwrap(),
			CHILD_INFO_1,
		);
		assert_eq!(
			ext.child_storage(
				ChildStorageKey::from_slice(b":child_storage:default:testchild").unwrap(),
				CHILD_INFO_1,
				b"abc"
			),
			None
		);
	}

	#[test]
	fn prove_read_and_proof_check_works() {
		// fetch read proof from 'remote' full node
		let remote_backend = trie_backend::tests::test_trie();
		let remote_root = remote_backend.storage_root(::std::iter::empty()).0;
		let remote_proof = prove_read(remote_backend, &[b"value2"]).unwrap();
 		// check proof locally
		let local_result1 = read_proof_check::<Blake2Hasher, _>(
			remote_root,
			remote_proof.clone(),
			&[b"value2"],
		).unwrap();
		let local_result2 = read_proof_check::<Blake2Hasher, _>(
			remote_root,
			remote_proof.clone(),
			&[&[0xff]],
		).is_ok();
 		// check that results are correct
		assert_eq!(
			local_result1.into_iter().collect::<Vec<_>>(),
			vec![(b"value2".to_vec(), Some(vec![24]))],
		);
		assert_eq!(local_result2, false);
		// on child trie
		let remote_backend = trie_backend::tests::test_trie();
		let remote_root = remote_backend.storage_root(::std::iter::empty()).0;
		let remote_proof = prove_child_read(
			remote_backend,
			b":child_storage:default:sub1",
			CHILD_INFO_1,
			&[b"value3"],
		).unwrap();
		let local_result1 = read_child_proof_check::<Blake2Hasher, _>(
			remote_root,
			remote_proof.clone(),
			b":child_storage:default:sub1",
			&[b"value3"],
		).unwrap();
		let local_result2 = read_child_proof_check::<Blake2Hasher, _>(
			remote_root,
			remote_proof.clone(),
			b":child_storage:default:sub1",
			&[b"value2"],
		).unwrap();
		assert_eq!(
			local_result1.into_iter().collect::<Vec<_>>(),
			vec![(b"value3".to_vec(), Some(vec![142]))],
		);
		assert_eq!(
			local_result2.into_iter().collect::<Vec<_>>(),
			vec![(b"value2".to_vec(), None)],
		);
	}

	#[test]
	fn child_storage_uuid() {
		const CHILD_INFO_1: ChildInfo<'static> = ChildInfo::new_default(b"unique_id_1");
		const CHILD_INFO_2: ChildInfo<'static> = ChildInfo::new_default(b"unique_id_2");
		use crate::trie_backend::tests::test_trie;
		let mut overlay = OverlayedChanges::default();

		let subtrie1 = ChildStorageKey::from_slice(b":child_storage:default:sub_test1").unwrap();
		let subtrie2 = ChildStorageKey::from_slice(b":child_storage:default:sub_test2").unwrap();
		let mut transaction = {
			let backend = test_trie();
<<<<<<< HEAD
=======
			let changes_trie_storage = InMemoryChangesTrieStorage::<Blake2Hasher, u64>::new();
			let mut cache = StorageTransactionCache::default();
>>>>>>> bd540a67
			let mut ext = Ext::new(
				&mut overlay,
				&mut cache,
				&backend,
				changes_trie::disabled_state::<_, u64>(),
				None,
			);
			ext.set_child_storage(subtrie1, CHILD_INFO_1, b"abc".to_vec(), b"def".to_vec());
			ext.set_child_storage(subtrie2, CHILD_INFO_2, b"abc".to_vec(), b"def".to_vec());
			ext.storage_root();
			cache.transaction.unwrap()
		};
		let mut duplicate = false;
		for (k, (value, rc)) in transaction.drain().iter() {
			// look for a key inserted twice: transaction rc is 2
			if *rc == 2 {
				duplicate = true;
				println!("test duplicate for {:?} {:?}", k, value);
			}
		}
		assert!(!duplicate);
	}
}<|MERGE_RESOLUTION|>--- conflicted
+++ resolved
@@ -23,13 +23,8 @@
 use hash_db::Hasher;
 use codec::{Decode, Encode, Codec};
 use sp_core::{
-<<<<<<< HEAD
 	storage::ChildInfo, NativeOrEncoded, NeverNativeValue,
-	traits::CodeExecutor, hexdisplay::HexDisplay, hash::H256,
-=======
-	storage::{well_known_keys, ChildInfo}, NativeOrEncoded, NeverNativeValue,
 	traits::CodeExecutor, hexdisplay::HexDisplay
->>>>>>> bd540a67
 };
 use overlayed_changes::OverlayedChangeSet;
 use sp_externalities::Extensions;
@@ -64,12 +59,8 @@
 	key_changes, key_changes_proof,
 	key_changes_proof_check, key_changes_proof_check_with_db,
 	prune as prune_changes_tries,
-<<<<<<< HEAD
 	disabled_state as disabled_changes_trie_state,
-=======
-	oldest_non_pruned_trie as oldest_non_pruned_changes_trie,
 	BlockNumber as ChangesTrieBlockNumber,
->>>>>>> bd540a67
 };
 pub use overlayed_changes::{OverlayedChanges, StorageChanges, StorageTransactionCache};
 pub use proving_backend::{
@@ -182,16 +173,12 @@
 }
 
 /// The substrate state machine.
-<<<<<<< HEAD
-pub struct StateMachine<'a, B, H, N, Exec> where H: Hasher<Out=H256>, B: Backend<H> {
-=======
-pub struct StateMachine<'a, B, H, N, T, Exec>
+pub struct StateMachine<'a, B, H, N, Exec>
 	where
 		H: Hasher,
 		B: Backend<H>,
 		N: ChangesTrieBlockNumber,
 {
->>>>>>> bd540a67
 	backend: &'a B,
 	exec: &'a Exec,
 	method: &'a str,
@@ -203,14 +190,9 @@
 	storage_transaction_cache: Option<&'a mut StorageTransactionCache<B::Transaction, H, N>>,
 }
 
-<<<<<<< HEAD
 impl<'a, B, H, N, Exec> StateMachine<'a, B, H, N, Exec> where
-	H: Hasher<Out=H256>,
-=======
-impl<'a, B, H, N, T, Exec> StateMachine<'a, B, H, N, T, Exec> where
 	H: Hasher,
 	H::Out: Ord + 'static + codec::Codec,
->>>>>>> bd540a67
 	Exec: CodeExecutor,
 	B: Backend<H>,
 	N: crate::changes_trie::BlockNumber,
@@ -452,14 +434,10 @@
 ) -> Result<(Vec<u8>, StorageProof), Box<dyn Error>>
 where
 	B: Backend<H>,
-<<<<<<< HEAD
-	H: Hasher<Out=H256>,
-	N: changes_trie::BlockNumber,
-=======
 	H: Hasher,
 	H::Out: Ord + 'static + codec::Codec,
->>>>>>> bd540a67
 	Exec: CodeExecutor,
+	N: crate::changes_trie::BlockNumber,
 {
 	let trie_backend = backend.as_trie_backend()
 		.ok_or_else(|| Box::new(ExecutionError::UnableToGenerateProof) as Box<dyn Error>)?;
@@ -484,14 +462,10 @@
 ) -> Result<(Vec<u8>, StorageProof), Box<dyn Error>>
 where
 	S: trie_backend_essence::TrieBackendStorage<H>,
-<<<<<<< HEAD
-	H: Hasher<Out=H256>,
-	N: changes_trie::BlockNumber,
-=======
 	H: Hasher,
 	H::Out: Ord + 'static + codec::Codec,
->>>>>>> bd540a67
 	Exec: CodeExecutor,
+	N: crate::changes_trie::BlockNumber,
 {
 	let proving_backend = proving_backend::ProvingBackend::new(trie_backend);
 	let mut sm = StateMachine::<_, H, N, Exec>::new(
@@ -516,14 +490,10 @@
 	call_data: &[u8],
 ) -> Result<Vec<u8>, Box<dyn Error>>
 where
-<<<<<<< HEAD
-	H: Hasher<Out=H256>,
-	N: changes_trie::BlockNumber,
-=======
-	H: Hasher,
->>>>>>> bd540a67
+	H: Hasher,
 	Exec: CodeExecutor,
 	H::Out: Ord + 'static + codec::Codec,
+	N: crate::changes_trie::BlockNumber,
 {
 	let trie_backend = create_proof_check_backend::<H>(root.into(), proof)?;
 	execution_proof_check_on_trie_backend::<_, N, _>(&trie_backend, overlay, exec, method, call_data)
@@ -538,14 +508,10 @@
 	call_data: &[u8],
 ) -> Result<Vec<u8>, Box<dyn Error>>
 where
-<<<<<<< HEAD
-	H: Hasher<Out=H256>,
-	N: changes_trie::BlockNumber,
-=======
 	H: Hasher,
 	H::Out: Ord + 'static + codec::Codec,
->>>>>>> bd540a67
 	Exec: CodeExecutor,
+	N: crate::changes_trie::BlockNumber,
 {
 	let mut sm = StateMachine::<_, H, N, Exec>::new(
 		trie_backend, None, overlay, exec, method, call_data, Extensions::default(),
@@ -920,11 +886,7 @@
 		};
 
 		{
-<<<<<<< HEAD
-=======
-			let changes_trie_storage = InMemoryChangesTrieStorage::<Blake2Hasher, u64>::new();
 			let mut cache = StorageTransactionCache::default();
->>>>>>> bd540a67
 			let mut ext = Ext::new(
 				&mut overlay,
 				&mut cache,
@@ -1057,11 +1019,7 @@
 		let subtrie2 = ChildStorageKey::from_slice(b":child_storage:default:sub_test2").unwrap();
 		let mut transaction = {
 			let backend = test_trie();
-<<<<<<< HEAD
-=======
-			let changes_trie_storage = InMemoryChangesTrieStorage::<Blake2Hasher, u64>::new();
 			let mut cache = StorageTransactionCache::default();
->>>>>>> bd540a67
 			let mut ext = Ext::new(
 				&mut overlay,
 				&mut cache,
