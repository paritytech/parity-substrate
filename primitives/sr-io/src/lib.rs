// Copyright 2017-2019 Parity Technologies (UK) Ltd.
// This file is part of Substrate.

// Substrate is free software: you can redistribute it and/or modify
// it under the terms of the GNU General Public License as published by
// the Free Software Foundation, either version 3 of the License, or
// (at your option) any later version.

// Substrate is distributed in the hope that it will be useful,
// but WITHOUT ANY WARRANTY; without even the implied warranty of
// MERCHANTABILITY or FITNESS FOR A PARTICULAR PURPOSE.  See the
// GNU General Public License for more details.

// You should have received a copy of the GNU General Public License
// along with Substrate.  If not, see <http://www.gnu.org/licenses/>.

//! This is part of the Substrate runtime.

#![warn(missing_docs)]

#![cfg_attr(not(feature = "std"), no_std)]
#![cfg_attr(not(feature = "std"), feature(lang_items))]
#![cfg_attr(not(feature = "std"), feature(alloc_error_handler))]
#![cfg_attr(not(feature = "std"), feature(core_intrinsics))]

#![cfg_attr(feature = "std",
   doc = "Substrate runtime standard library as compiled when linked with Rust's standard library.")]
#![cfg_attr(not(feature = "std"),
   doc = "Substrate's runtime standard library as compiled without Rust's standard library.")]

use rstd::vec::Vec;

#[cfg(feature = "std")]
use rstd::ops::Deref;

#[cfg(feature = "std")]
use primitives::{
	crypto::Pair,
	traits::KeystoreExt,
	offchain::{OffchainExt, TransactionPoolExt},
	hexdisplay::HexDisplay,
	storage::{ChildStorageKey, ChildInfo},
};

use primitives::{
	crypto::KeyTypeId, ed25519, sr25519, H256, LogLevel,
	offchain::{
		Timestamp, HttpRequestId, HttpRequestStatus, HttpError, StorageKind, OpaqueNetworkState,
	},
};

#[cfg(feature = "std")]
use ::trie::{TrieConfiguration, trie_types::Layout};

use runtime_interface::{runtime_interface, Pointer};

use codec::{Encode, Decode};

#[cfg(feature = "std")]
use externalities::{ExternalitiesExt, Externalities};

/// Error verifying ECDSA signature
#[derive(Encode, Decode)]
pub enum EcdsaVerifyError {
	/// Incorrect value of R or S
	BadRS,
	/// Incorrect value of V
	BadV,
	/// Invalid signature
	BadSignature,
}

/// Returns a `ChildStorageKey` if the given `storage_key` slice is a valid storage
/// key or panics otherwise.
///
/// Panicking here is aligned with what the `without_std` environment would do
/// in the case of an invalid child storage key.
#[cfg(feature = "std")]
fn child_storage_key_or_panic(storage_key: &[u8]) -> ChildStorageKey {
	match ChildStorageKey::from_slice(storage_key) {
		Some(storage_key) => storage_key,
		None => panic!("child storage key is invalid"),
	}
}

/// Interface for accessing the storage from within the runtime.
#[runtime_interface]
pub trait Storage {
	/// Returns the data for `key` in the storage or `None` if the key can not be found.
	fn get(&self, key: &[u8]) -> Option<Vec<u8>> {
		self.storage(key).map(|s| s.to_vec())
	}

	/// Returns the data for `key` in the child storage or `None` if the key can not be found.
	/// A key collision free unique id is required as parameter.
	fn child_get(
		&self,
		child_storage_key: &[u8],
		child_definition: &[u8],
		child_type: u32,
		key: &[u8],
	) -> Option<Vec<u8>> {
		let storage_key = child_storage_key_or_panic(child_storage_key);
		let child_info = ChildInfo::resolve_child_info(child_type, child_definition)
			.expect("Invalid child definition");
		self.child_storage(storage_key, child_info, key).map(|s| s.to_vec())
	}

	/// Get `key` from storage, placing the value into `value_out` and return the number of
	/// bytes that the entry in storage has beyond the offset or `None` if the storage entry
	/// doesn't exist at all.
	fn read(&self, key: &[u8], value_out: &mut [u8], value_offset: u32) -> Option<u32> {
		self.storage(key).map(|value| {
			let value_offset = value_offset as usize;
			let data = &value[value_offset.min(value.len())..];
			let written = std::cmp::min(data.len(), value_out.len());
			value_out[..written].copy_from_slice(&data[..written]);
			value.len() as u32
		})
	}

	/// Get `key` from child storage, placing the value into `value_out` and return the number
	/// of bytes that the entry in storage has beyond the offset or `None` if the storage entry
	/// doesn't exist at all.
	/// If `value_out` length is smaller than the returned length, only `value_out` length bytes
	/// are copied into `value_out`.
	fn child_read(
		&self,
		child_storage_key: &[u8],
		child_definition: &[u8],
		child_type: u32,
		key: &[u8],
		value_out: &mut [u8],
		value_offset: u32,
	) -> Option<u32> {
		let storage_key = child_storage_key_or_panic(child_storage_key);
		let child_info = ChildInfo::resolve_child_info(child_type, child_definition)
			.expect("Invalid child definition");
		self.child_storage(storage_key, child_info, key)
			.map(|value| {
				let value_offset = value_offset as usize;
				let data = &value[value_offset.min(value.len())..];
				let written = std::cmp::min(data.len(), value_out.len());
				value_out[..written].copy_from_slice(&data[..written]);
				value.len() as u32
			})
	}

	/// Set `key` to `value` in the storage.
	fn set(&mut self, key: &[u8], value: &[u8]) {
		self.set_storage(key.to_vec(), value.to_vec());
	}

	/// Set `key` to `value` in the child storage denoted by `child_storage_key`.
	fn child_set(
		&mut self,
		child_storage_key: &[u8],
		child_definition: &[u8],
		child_type: u32,
		key: &[u8],
		value: &[u8],
	) {
		let storage_key = child_storage_key_or_panic(child_storage_key);
		let child_info = ChildInfo::resolve_child_info(child_type, child_definition)
			.expect("Invalid child definition");
		self.set_child_storage(storage_key, child_info, key.to_vec(), value.to_vec());
	}

	/// Clear the storage of the given `key` and its value.
	fn clear(&mut self, key: &[u8]) {
		self.clear_storage(key)
	}

	/// Clear the given child storage of the given `key` and its value.
	fn child_clear(
		&mut self,
		child_storage_key: &[u8],
		child_definition: &[u8],
		child_type: u32,
		key: &[u8],
	) {
		let storage_key = child_storage_key_or_panic(child_storage_key);
		let child_info = ChildInfo::resolve_child_info(child_type, child_definition)
			.expect("Invalid child definition");
		self.clear_child_storage(storage_key, child_info, key);
	}

	/// Clear an entire child storage.
	fn child_storage_kill(
		&mut self,
		child_storage_key: &[u8],
		child_definition: &[u8],
		child_type: u32,
	) {
		let storage_key = child_storage_key_or_panic(child_storage_key);
		let child_info = ChildInfo::resolve_child_info(child_type, child_definition)
			.expect("Invalid child definition");
		self.kill_child_storage(storage_key, child_info);
	}

	/// Check whether the given `key` exists in storage.
	fn exists(&self, key: &[u8]) -> bool {
		self.exists_storage(key)
	}

	/// Check whether the given `key` exists in storage.
	fn child_exists(
		&self,
		child_storage_key: &[u8],
		child_definition: &[u8],
		child_type: u32,
		key: &[u8],
	) -> bool {
		let storage_key = child_storage_key_or_panic(child_storage_key);
		let child_info = ChildInfo::resolve_child_info(child_type, child_definition)
			.expect("Invalid child definition");
		self.exists_child_storage(storage_key, child_info, key)
	}

	/// Clear the storage of each key-value pair where the key starts with the given `prefix`.
	fn clear_prefix(&mut self, prefix: &[u8]) {
		Externalities::clear_prefix(*self, prefix)
	}

	/// Clear the child storage of each key-value pair where the key starts with the given `prefix`.
	fn child_clear_prefix(
		&mut self,
		child_storage_key: &[u8],
		child_definition: &[u8],
		child_type: u32,
		prefix: &[u8],
	) {
		let storage_key = child_storage_key_or_panic(child_storage_key);
		let child_info = ChildInfo::resolve_child_info(child_type, child_definition)
			.expect("Invalid child definition");
		self.clear_child_prefix(storage_key, child_info, prefix);
	}

	/// "Commit" all existing operations and compute the resulting storage root.
	///
	/// The hashing algorithm is defined by the `Block`.
	///
	/// Returns the SCALE encoded hash.
	fn root(&mut self) -> Vec<u8> {
		self.storage_root()
	}

	/// "Commit" all existing operations and compute the resulting child storage root.
<<<<<<< HEAD
	fn child_root(
		&mut self,
		child_storage_key: &[u8],
	) -> Vec<u8> {
=======
	///
	/// The hashing algorithm is defined by the `Block`.
	///
	/// Returns the SCALE encoded hash.
	fn child_root(&mut self, child_storage_key: &[u8]) -> Vec<u8> {
>>>>>>> 4031142b
		let storage_key = child_storage_key_or_panic(child_storage_key);
		self.child_storage_root(storage_key)
	}

	/// "Commit" all existing operations and get the resulting storage change root.
	/// `parent_hash` is a SCALE encoded hash.
	///
	/// The hashing algorithm is defined by the `Block`.
	///
	/// Returns an `Option` that holds the SCALE encoded hash.
	fn changes_root(&mut self, parent_hash: &[u8]) -> Option<Vec<u8>> {
		self.storage_changes_root(parent_hash).ok().and_then(|h| h)
	}
}

/// Interface that provides trie related functionality.
#[runtime_interface]
pub trait Trie {
	/// A trie root formed from the iterated items.
	fn blake2_256_root(input: Vec<(Vec<u8>, Vec<u8>)>) -> H256 {
		Layout::<primitives::Blake2Hasher>::trie_root(input)
	}

	/// A trie root formed from the enumerated items.
	fn blake2_256_ordered_root(input: Vec<Vec<u8>>) -> H256 {
		Layout::<primitives::Blake2Hasher>::ordered_trie_root(input)
	}
}

/// Interface that provides miscellaneous functions for communicating between the runtime and the node.
#[runtime_interface]
pub trait Misc {
	/// The current relay chain identifier.
	fn chain_id(&self) -> u64 {
		externalities::Externalities::chain_id(*self)
	}

	/// Print a number.
	fn print_num(val: u64) {
		log::debug!(target: "runtime", "{}", val);
	}

	/// Print any valid `utf8` buffer.
	fn print_utf8(utf8: &[u8]) {
		if let Ok(data) = std::str::from_utf8(utf8) {
			log::debug!(target: "runtime", "{}", data)
		}
	}

	/// Print any `u8` slice as hex.
	fn print_hex(data: &[u8]) {
		log::debug!(target: "runtime", "{}", HexDisplay::from(&data));
	}
}

/// Interfaces for working with crypto related types from within the runtime.
#[runtime_interface]
pub trait Crypto {
	/// Returns all `ed25519` public keys for the given key id from the keystore.
	fn ed25519_public_keys(&mut self, id: KeyTypeId) -> Vec<ed25519::Public> {
		self.extension::<KeystoreExt>()
			.expect("No `keystore` associated for the current context!")
			.read()
			.ed25519_public_keys(id)
	}

	/// Generate an `ed22519` key for the given key type using an optional `seed` and
	/// store it in the keystore.
	///
	/// The `seed` needs to be a valid utf8.
	///
	/// Returns the public key.
	fn ed25519_generate(&mut self, id: KeyTypeId, seed: Option<Vec<u8>>) -> ed25519::Public {
		let seed = seed.as_ref().map(|s| std::str::from_utf8(&s).expect("Seed is valid utf8!"));
		self.extension::<KeystoreExt>()
			.expect("No `keystore` associated for the current context!")
			.write()
			.ed25519_generate_new(id, seed)
			.expect("`ed25519_generate` failed")
	}

	/// Sign the given `msg` with the `ed25519` key that corresponds to the given public key and
	/// key type in the keystore.
	///
	/// Returns the signature.
	fn ed25519_sign(
		&mut self,
		id: KeyTypeId,
		pub_key: &ed25519::Public,
		msg: &[u8],
	) -> Option<ed25519::Signature> {
		self.extension::<KeystoreExt>()
			.expect("No `keystore` associated for the current context!")
			.read()
			.ed25519_key_pair(id, &pub_key)
			.map(|k| k.sign(msg))
	}

	/// Verify an `ed25519` signature.
	///
	/// Returns `true` when the verification in successful.
	fn ed25519_verify(
		&self,
		sig: &ed25519::Signature,
		msg: &[u8],
		pub_key: &ed25519::Public,
	) -> bool {
		ed25519::Pair::verify(sig, msg, pub_key)
	}

	/// Returns all `sr25519` public keys for the given key id from the keystore.
	fn sr25519_public_keys(&mut self, id: KeyTypeId) -> Vec<sr25519::Public> {
		self.extension::<KeystoreExt>()
			.expect("No `keystore` associated for the current context!")
			.read()
			.sr25519_public_keys(id)
	}

	/// Generate an `sr22519` key for the given key type using an optional seed and
	/// store it in the keystore.
	///
	/// The `seed` needs to be a valid utf8.
	///
	/// Returns the public key.
	fn sr25519_generate(&mut self, id: KeyTypeId, seed: Option<Vec<u8>>) -> sr25519::Public {
		let seed = seed.as_ref().map(|s| std::str::from_utf8(&s).expect("Seed is valid utf8!"));
		self.extension::<KeystoreExt>()
			.expect("No `keystore` associated for the current context!")
			.write()
			.sr25519_generate_new(id, seed)
			.expect("`sr25519_generate` failed")
	}

	/// Sign the given `msg` with the `sr25519` key that corresponds to the given public key and
	/// key type in the keystore.
	///
	/// Returns the signature.
	fn sr25519_sign(
		&mut self,
		id: KeyTypeId,
		pub_key: &sr25519::Public,
		msg: &[u8],
	) -> Option<sr25519::Signature> {
		self.extension::<KeystoreExt>()
			.expect("No `keystore` associated for the current context!")
			.read()
			.sr25519_key_pair(id, &pub_key)
			.map(|k| k.sign(msg))
	}

	/// Verify an `sr25519` signature.
	///
	/// Returns `true` when the verification in successful.
	fn sr25519_verify(sig: &sr25519::Signature, msg: &[u8], pubkey: &sr25519::Public) -> bool {
		sr25519::Pair::verify(sig, msg, pubkey)
	}

	/// Verify and recover a SECP256k1 ECDSA signature.
	/// - `sig` is passed in RSV format. V should be either 0/1 or 27/28.
	/// Returns `Err` if the signature is bad, otherwise the 64-byte pubkey
	/// (doesn't include the 0x04 prefix).
	fn secp256k1_ecdsa_recover(
		sig: &[u8; 65],
		msg: &[u8; 32],
	) -> Result<[u8; 64], EcdsaVerifyError> {
		let rs = secp256k1::Signature::parse_slice(&sig[0..64])
			.map_err(|_| EcdsaVerifyError::BadRS)?;
		let v = secp256k1::RecoveryId::parse(if sig[64] > 26 { sig[64] - 27 } else { sig[64] } as u8)
			.map_err(|_| EcdsaVerifyError::BadV)?;
		let pubkey = secp256k1::recover(&secp256k1::Message::parse(msg), &rs, &v)
			.map_err(|_| EcdsaVerifyError::BadSignature)?;
		let mut res = [0u8; 64];
		res.copy_from_slice(&pubkey.serialize()[1..65]);
		Ok(res)
	}

	/// Verify and recover a SECP256k1 ECDSA signature.
	/// - `sig` is passed in RSV format. V should be either 0/1 or 27/28.
	/// - returns `Err` if the signature is bad, otherwise the 33-byte compressed pubkey.
	fn secp256k1_ecdsa_recover_compressed(
		sig: &[u8; 65],
		msg: &[u8; 32],
	) -> Result<[u8; 33], EcdsaVerifyError> {
		let rs = secp256k1::Signature::parse_slice(&sig[0..64])
			.map_err(|_| EcdsaVerifyError::BadRS)?;
		let v = secp256k1::RecoveryId::parse(if sig[64] > 26 { sig[64] - 27 } else { sig[64] } as u8)
			.map_err(|_| EcdsaVerifyError::BadV)?;
		let pubkey = secp256k1::recover(&secp256k1::Message::parse(msg), &rs, &v)
			.map_err(|_| EcdsaVerifyError::BadSignature)?;
		Ok(pubkey.serialize_compressed())
	}
}

/// Interface that provides functions for hashing with different algorithms.
#[runtime_interface]
pub trait Hashing {
	/// Conduct a 256-bit Keccak hash.
	fn keccak_256(data: &[u8]) -> [u8; 32] {
		primitives::hashing::keccak_256(data)
	}

	/// Conduct a 256-bit Sha2 hash.
	fn sha2_256(data: &[u8]) -> [u8; 32] {
		primitives::hashing::sha2_256(data)
	}

	/// Conduct a 128-bit Blake2 hash.
	fn blake2_128(data: &[u8]) -> [u8; 16] {
		primitives::hashing::blake2_128(data)
	}

	/// Conduct a 256-bit Blake2 hash.
	fn blake2_256(data: &[u8]) -> [u8; 32] {
		primitives::hashing::blake2_256(data)
	}

	/// Conduct four XX hashes to give a 256-bit result.
	fn twox_256(data: &[u8]) -> [u8; 32] {
		primitives::hashing::twox_256(data)
	}

	/// Conduct two XX hashes to give a 128-bit result.
	fn twox_128(data: &[u8]) -> [u8; 16] {
		primitives::hashing::twox_128(data)
	}

	/// Conduct two XX hashes to give a 64-bit result.
	fn twox_64(data: &[u8]) -> [u8; 8] {
		primitives::hashing::twox_64(data)
	}
}

/// Interface that provides functions to access the offchain functionality.
#[runtime_interface]
pub trait Offchain {
	/// Returns if the local node is a potential validator.
	///
	/// Even if this function returns `true`, it does not mean that any keys are configured
	/// and that the validator is registered in the chain.
	fn is_validator(&mut self) -> bool {
		self.extension::<OffchainExt>()
			.expect("is_validator can be called only in the offchain worker context")
			.is_validator()
	}

	/// Submit an encoded transaction to the pool.
	///
	/// The transaction will end up in the pool.
	fn submit_transaction(&mut self, data: Vec<u8>) -> Result<(), ()> {
		self.extension::<TransactionPoolExt>()
			.expect("submit_transaction can be called only in the offchain call context with
				TransactionPool capabilities enabled")
			.submit_transaction(data)
	}

	/// Returns information about the local node's network state.
	fn network_state(&mut self) -> Result<OpaqueNetworkState, ()> {
		self.extension::<OffchainExt>()
			.expect("network_state can be called only in the offchain worker context")
			.network_state()
	}

	/// Returns current UNIX timestamp (in millis)
	fn timestamp(&mut self) -> Timestamp {
		self.extension::<OffchainExt>()
			.expect("timestamp can be called only in the offchain worker context")
			.timestamp()
	}

	/// Pause the execution until `deadline` is reached.
	fn sleep_until(&mut self, deadline: Timestamp) {
		self.extension::<OffchainExt>()
			.expect("sleep_until can be called only in the offchain worker context")
			.sleep_until(deadline)
	}

	/// Returns a random seed.
	///
	/// This is a trully random non deterministic seed generated by host environment.
	/// Obviously fine in the off-chain worker context.
	fn random_seed(&mut self) -> [u8; 32] {
		self.extension::<OffchainExt>()
			.expect("random_seed can be called only in the offchain worker context")
			.random_seed()
	}

	/// Sets a value in the local storage.
	///
	/// Note this storage is not part of the consensus, it's only accessible by
	/// offchain worker tasks running on the same machine. It IS persisted between runs.
	fn local_storage_set(&mut self, kind: StorageKind, key: &[u8], value: &[u8]) {
		self.extension::<OffchainExt>()
			.expect("random_seed can be called only in the offchain worker context")
			.local_storage_set(kind, key, value)
	}

	/// Sets a value in the local storage if it matches current value.
	///
	/// Since multiple offchain workers may be running concurrently, to prevent
	/// data races use CAS to coordinate between them.
	///
	/// Returns `true` if the value has been set, `false` otherwise.
	///
	/// Note this storage is not part of the consensus, it's only accessible by
	/// offchain worker tasks running on the same machine. It IS persisted between runs.
	fn local_storage_compare_and_set(
		&mut self,
		kind: StorageKind,
		key: &[u8],
		old_value: Option<Vec<u8>>,
		new_value: &[u8],
	) -> bool {
		self.extension::<OffchainExt>()
			.expect("random_seed can be called only in the offchain worker context")
			.local_storage_compare_and_set(kind, key, old_value.as_ref().map(|v| v.deref()), new_value)
	}

	/// Gets a value from the local storage.
	///
	/// If the value does not exist in the storage `None` will be returned.
	/// Note this storage is not part of the consensus, it's only accessible by
	/// offchain worker tasks running on the same machine. It IS persisted between runs.
	fn local_storage_get(&mut self, kind: StorageKind, key: &[u8]) -> Option<Vec<u8>> {
		self.extension::<OffchainExt>()
			.expect("random_seed can be called only in the offchain worker context")
			.local_storage_get(kind, key)
	}

	/// Initiates a http request given HTTP verb and the URL.
	///
	/// Meta is a future-reserved field containing additional, parity-scale-codec encoded parameters.
	/// Returns the id of newly started request.
	fn http_request_start(
		&mut self,
		method: &str,
		uri: &str,
		meta: &[u8],
	) -> Result<HttpRequestId, ()> {
		self.extension::<OffchainExt>()
			.expect("random_seed can be called only in the offchain worker context")
			.http_request_start(method, uri, meta)
	}

	/// Append header to the request.
	fn http_request_add_header(
		&mut self,
		request_id: HttpRequestId,
		name: &str,
		value: &str,
	) -> Result<(), ()> {
		self.extension::<OffchainExt>()
			.expect("random_seed can be called only in the offchain worker context")
			.http_request_add_header(request_id, name, value)
	}

	/// Write a chunk of request body.
	///
	/// Writing an empty chunks finalizes the request.
	/// Passing `None` as deadline blocks forever.
	///
	/// Returns an error in case deadline is reached or the chunk couldn't be written.
	fn http_request_write_body(
		&mut self,
		request_id: HttpRequestId,
		chunk: &[u8],
		deadline: Option<Timestamp>,
	) -> Result<(), HttpError> {
		self.extension::<OffchainExt>()
			.expect("random_seed can be called only in the offchain worker context")
			.http_request_write_body(request_id, chunk, deadline)
	}

	/// Block and wait for the responses for given requests.
	///
	/// Returns a vector of request statuses (the len is the same as ids).
	/// Note that if deadline is not provided the method will block indefinitely,
	/// otherwise unready responses will produce `DeadlineReached` status.
	///
	/// Passing `None` as deadline blocks forever.
	fn http_response_wait(
		&mut self,
		ids: &[HttpRequestId],
		deadline: Option<Timestamp>,
	) -> Vec<HttpRequestStatus> {
		self.extension::<OffchainExt>()
			.expect("random_seed can be called only in the offchain worker context")
			.http_response_wait(ids, deadline)
	}

	/// Read all response headers.
	///
	/// Returns a vector of pairs `(HeaderKey, HeaderValue)`.
	/// NOTE response headers have to be read before response body.
	fn http_response_headers(&mut self, request_id: HttpRequestId) -> Vec<(Vec<u8>, Vec<u8>)> {
		self.extension::<OffchainExt>()
			.expect("random_seed can be called only in the offchain worker context")
			.http_response_headers(request_id)
	}

	/// Read a chunk of body response to given buffer.
	///
	/// Returns the number of bytes written or an error in case a deadline
	/// is reached or server closed the connection.
	/// If `0` is returned it means that the response has been fully consumed
	/// and the `request_id` is now invalid.
	/// NOTE this implies that response headers must be read before draining the body.
	/// Passing `None` as a deadline blocks forever.
	fn http_response_read_body(
		&mut self,
		request_id: HttpRequestId,
		buffer: &mut [u8],
		deadline: Option<Timestamp>,
	) -> Result<u32, HttpError> {
		self.extension::<OffchainExt>()
			.expect("random_seed can be called only in the offchain worker context")
			.http_response_read_body(request_id, buffer, deadline)
			.map(|r| r as u32)
	}
}

/// Wasm only interface that provides functions for calling into the allocator.
#[runtime_interface(wasm_only)]
trait Allocator {
	/// Malloc the given number of bytes and return the pointer to the allocated memory location.
	fn malloc(&mut self, size: u32) -> Pointer<u8> {
		self.allocate_memory(size).expect("Failed to allocate memory")
	}

	/// Free the given pointer.
	fn free(&mut self, ptr: Pointer<u8>) {
		self.deallocate_memory(ptr).expect("Failed to deallocate memory")
	}
}

/// Interface that provides functions for logging from within the runtime.
#[runtime_interface]
pub trait Logging {
	/// Request to print a log message on the host.
	///
	/// Note that this will be only displayed if the host is enabled to display log messages with
	/// given level and target.
	///
	/// Instead of using directly, prefer setting up `RuntimeLogger` and using `log` macros.
	fn log(level: LogLevel, target: &str, message: &[u8]) {
		if let Ok(message) = std::str::from_utf8(message) {
			log::log!(
				target: target,
				log::Level::from(level),
				"{}",
				message,
			)
		}
	}
}

/// Wasm-only interface that provides functions for interacting with the sandbox.
#[runtime_interface(wasm_only)]
pub trait Sandbox {
	/// Instantiate a new sandbox instance with the given `wasm_code`.
	fn instantiate(
		&mut self,
		dispatch_thunk: u32,
		wasm_code: &[u8],
		env_def: &[u8],
		state_ptr: Pointer<u8>,
	) -> u32 {
		self.sandbox()
			.instance_new(dispatch_thunk, wasm_code, env_def, state_ptr.into())
			.expect("Failed to instantiate a new sandbox")
	}

	/// Invoke `function` in the sandbox with `sandbox_idx`.
	fn invoke(
		&mut self,
		instance_idx: u32,
		function: &str,
		args: &[u8],
		return_val_ptr: Pointer<u8>,
		return_val_len: u32,
		state_ptr: Pointer<u8>,
	) -> u32 {
		self.sandbox().invoke(
			instance_idx,
			&function,
			&args,
			return_val_ptr,
			return_val_len,
			state_ptr.into(),
		).expect("Failed to invoke function with sandbox")
	}

	/// Create a new memory instance with the given `initial` and `maximum` size.
	fn memory_new(&mut self, initial: u32, maximum: u32) -> u32 {
		self.sandbox()
			.memory_new(initial, maximum)
			.expect("Failed to create new memory with sandbox")
	}

	/// Get the memory starting at `offset` from the instance with `memory_idx` into the buffer.
	fn memory_get(
		&mut self,
		memory_idx: u32,
		offset: u32,
		buf_ptr: Pointer<u8>,
		buf_len: u32,
	) -> u32 {
		self.sandbox()
			.memory_get(memory_idx, offset, buf_ptr, buf_len)
			.expect("Failed to get memory with sandbox")
	}

	/// Set the memory in the given `memory_idx` to the given value at `offset`.
	fn memory_set(
		&mut self,
		memory_idx: u32,
		offset: u32,
		val_ptr: Pointer<u8>,
		val_len: u32,
	) -> u32 {
		self.sandbox()
			.memory_set(memory_idx, offset, val_ptr, val_len)
			.expect("Failed to set memory with sandbox")
	}

	/// Teardown the memory instance with the given `memory_idx`.
	fn memory_teardown(&mut self, memory_idx: u32) {
		self.sandbox().memory_teardown(memory_idx).expect("Failed to teardown memory with sandbox")
	}

	/// Teardown the sandbox instance with the given `instance_idx`.
	fn instance_teardown(&mut self, instance_idx: u32) {
		self.sandbox().instance_teardown(instance_idx).expect("Failed to teardown sandbox instance")
	}
}

/// Allocator used by Substrate when executing the Wasm runtime.
#[cfg(not(feature = "std"))]
struct WasmAllocator;

#[cfg(all(not(feature = "disable_global_allocator"), not(feature = "std")))]
#[global_allocator]
static ALLOCATOR: WasmAllocator = WasmAllocator;

#[cfg(not(feature = "std"))]
mod allocator_impl {
	use super::*;
	use core::alloc::{GlobalAlloc, Layout};

	unsafe impl GlobalAlloc for WasmAllocator {
		unsafe fn alloc(&self, layout: Layout) -> *mut u8 {
			allocator::malloc(layout.size() as u32)
		}

		unsafe fn dealloc(&self, ptr: *mut u8, _: Layout) {
			allocator::free(ptr)
		}
	}
}

#[cfg(all(not(feature = "disable_panic_handler"), not(feature = "std")))]
#[panic_handler]
#[no_mangle]
pub fn panic(info: &core::panic::PanicInfo) -> ! {
	unsafe {
		let message = rstd::alloc::format!("{}", info);
		logging::log(LogLevel::Error, "runtime", message.as_bytes());
		core::intrinsics::abort()
	}
}

#[cfg(all(not(feature = "disable_oom"), not(feature = "std")))]
#[alloc_error_handler]
pub extern fn oom(_: core::alloc::Layout) -> ! {
	unsafe {
		logging::log(LogLevel::Error, "runtime", b"Runtime memory exhausted. Aborting");
		core::intrinsics::abort();
	}
}

/// Type alias for Externalities implementation used in tests.
#[cfg(feature = "std")]
pub type TestExternalities = substrate_state_machine::TestExternalities<primitives::Blake2Hasher, u64>;

/// The host functions Substrate provides for the Wasm runtime environment.
///
/// All these host functions will be callable from inside the Wasm environment.
#[cfg(feature = "std")]
pub type SubstrateHostFunctions = (
	storage::HostFunctions,
	misc::HostFunctions,
	offchain::HostFunctions,
	crypto::HostFunctions,
	hashing::HostFunctions,
	allocator::HostFunctions,
	logging::HostFunctions,
	sandbox::HostFunctions,
	crate::trie::HostFunctions,
);

#[cfg(test)]
mod tests {
	use super::*;
	use primitives::map;
	use substrate_state_machine::BasicExternalities;

	#[test]
	fn storage_works() {
		let mut t = BasicExternalities::default();
		t.execute_with(|| {
			assert_eq!(storage::get(b"hello"), None);
			storage::set(b"hello", b"world");
			assert_eq!(storage::get(b"hello"), Some(b"world".to_vec()));
			assert_eq!(storage::get(b"foo"), None);
			storage::set(b"foo", &[1, 2, 3][..]);
		});

		t = BasicExternalities::new(map![b"foo".to_vec() => b"bar".to_vec()], map![]);

		t.execute_with(|| {
			assert_eq!(storage::get(b"hello"), None);
			assert_eq!(storage::get(b"foo"), Some(b"bar".to_vec()));
		});
	}

	#[test]
	fn read_storage_works() {
		let mut t = BasicExternalities::new(
			map![b":test".to_vec() => b"\x0b\0\0\0Hello world".to_vec()],
			map![],
		);

		t.execute_with(|| {
			let mut v = [0u8; 4];
			assert!(storage::read(b":test", &mut v[..], 0).unwrap() >= 4);
			assert_eq!(v, [11u8, 0, 0, 0]);
			let mut w = [0u8; 11];
			assert!(storage::read(b":test", &mut w[..], 4).unwrap() >= 11);
			assert_eq!(&w, b"Hello world");
		});
	}

	#[test]
	fn clear_prefix_works() {
		let mut t = BasicExternalities::new(
			map![
				b":a".to_vec() => b"\x0b\0\0\0Hello world".to_vec(),
				b":abcd".to_vec() => b"\x0b\0\0\0Hello world".to_vec(),
				b":abc".to_vec() => b"\x0b\0\0\0Hello world".to_vec(),
				b":abdd".to_vec() => b"\x0b\0\0\0Hello world".to_vec()
			],
			map![],
		);

		t.execute_with(|| {
			storage::clear_prefix(b":abc");

			assert!(storage::get(b":a").is_some());
			assert!(storage::get(b":abdd").is_some());
			assert!(storage::get(b":abcd").is_none());
			assert!(storage::get(b":abc").is_none());
		});
	}
}<|MERGE_RESOLUTION|>--- conflicted
+++ resolved
@@ -246,18 +246,14 @@
 	}
 
 	/// "Commit" all existing operations and compute the resulting child storage root.
-<<<<<<< HEAD
+	///
+	/// The hashing algorithm is defined by the `Block`.
+	///
+	/// Returns the SCALE encoded hash.
 	fn child_root(
 		&mut self,
 		child_storage_key: &[u8],
 	) -> Vec<u8> {
-=======
-	///
-	/// The hashing algorithm is defined by the `Block`.
-	///
-	/// Returns the SCALE encoded hash.
-	fn child_root(&mut self, child_storage_key: &[u8]) -> Vec<u8> {
->>>>>>> 4031142b
 		let storage_key = child_storage_key_or_panic(child_storage_key);
 		self.child_storage_root(storage_key)
 	}
