// Copyright 2017 Parity Technologies (UK) Ltd.
// This file is part of Polkadot.

// Polkadot is free software: you can redistribute it and/or modify
// it under the terms of the GNU General Public License as published by
// the Free Software Foundation, either version 3 of the License, or
// (at your option) any later version.

// Polkadot is distributed in the hope that it will be useful,
// but WITHOUT ANY WARRANTY; without even the implied warranty of
// MERCHANTABILITY or FITNESS FOR A PARTICULAR PURPOSE.  See the
// GNU General Public License for more details.

// You should have received a copy of the GNU General Public License
// along with Polkadot.  If not, see <http://www.gnu.org/licenses/>.

//! Validator primitives.

<<<<<<< HEAD
use parachain::EgressPosts;
=======
use bytes;
use parachain;

/// Parachain outgoing message.
#[derive(Debug, PartialEq, Eq, Serialize, Deserialize)]
pub struct EgressPost(#[serde(with="bytes")] pub Vec<u8>);

/// Balance upload.
#[derive(Debug, PartialEq, Eq, Serialize, Deserialize)]
pub struct BalanceUpload(#[serde(with="bytes")] pub Vec<u8>);

/// Balance download.
#[derive(Debug, PartialEq, Eq, Serialize, Deserialize)]
pub struct BalanceDownload(#[serde(with="bytes")] pub Vec<u8>);
>>>>>>> e7851f27

/// The result of parachain validation.
#[derive(Debug, PartialEq, Eq, Serialize, Deserialize)]
#[serde(rename_all = "camelCase")]
#[serde(deny_unknown_fields)]
<<<<<<< HEAD
pub enum ProofValidity {
	/// The proof is invalid.
	Invalid,
	/// The proof is processed and new egress queue is created.
	/// Also includes current ingress queue delta.
	Valid(EgressPosts),
}

impl ProofValidity {
	/// The proof is valid.
	pub fn is_valid(&self) -> bool {
		match *self {
			ProofValidity::Invalid => false,
			ProofValidity::Valid(..) => true,
		}
	}
}

impl From<Option<EgressPosts>> for ProofValidity {
	fn from(posts: Option<EgressPosts>) -> Self {
		match posts {
			Some(posts) => ProofValidity::Valid(posts),
			None => ProofValidity::Invalid,
		}
	}
=======
pub struct ValidationResult {
	/// New head data that should be included in the relay chain state.
	pub head_data: parachain::HeadData,
	/// Outgoing messages (a vec for each parachain).
	pub egress_queues: Vec<Vec<EgressPost>>,
	/// Balance uploads
	pub balance_uploads: Vec<BalanceUpload>,
>>>>>>> e7851f27
}

// TODO [ToDr] This shouldn't be here!
/// Validator logic.
pub trait Validator {
	/// Validation error.
	type Error: ::std::error::Error;

	/// Validates if the provided proof holds given a current ingress queue.
	///
	/// In case of success produces egress posts.
	fn validate(
		&self,
<<<<<<< HEAD
		proof: &::parachain::Proof,
=======
>>>>>>> e7851f27
		code: &[u8],
		// TODO [ToDr] actually consolidate
		consolidated_ingress: &[(u64, Vec<parachain::Message>)],
		balance_downloads: &[BalanceDownload],
		block_data: &parachain::BlockData,
		previous_head_data: &parachain::HeadData,
	) -> Result<ValidationResult, Self::Error>;
}

#[cfg(test)]
mod tests {
	use super::*;
	use parachain::{EgressPosts, Message};
	use polkadot_serializer as ser;

	#[test]
<<<<<<< HEAD
	fn test_proof_validity_serialization() {
		assert_eq!(
			ser::to_string_pretty(&ProofValidity::Invalid),
			r#"{
  "type": "invalid"
}"#);

		let mut egress = ::std::collections::BTreeMap::new();
		egress.insert(5.into(), vec![Message(vec![1, 2, 3])]);
		egress.insert(7.into(), vec![Message(vec![4, 5, 6])]);
		assert_eq!(
			ser::to_string_pretty(&ProofValidity::Valid(EgressPosts(egress))),
			r#"{
  "type": "valid",
  "data": {
    "5": [
      "0x010203"
    ],
    "7": [
      "0x040506"
    ]
  }
=======
	fn test_validation_result() {
		assert_eq!(ser::to_string_pretty(&ValidationResult {
	head_data: parachain::HeadData(vec![1]),
	egress_queues: vec![vec![EgressPost(vec![1])]],
	balance_uploads: vec![BalanceUpload(vec![2])],
			}), r#"{
  "headData": "0x01",
  "egressQueues": [
    [
      "0x01"
    ]
  ],
  "balanceUploads": [
    "0x02"
  ]
>>>>>>> e7851f27
}"#);
	}
}<|MERGE_RESOLUTION|>--- conflicted
+++ resolved
@@ -16,9 +16,6 @@
 
 //! Validator primitives.
 
-<<<<<<< HEAD
-use parachain::EgressPosts;
-=======
 use bytes;
 use parachain;
 
@@ -33,39 +30,11 @@
 /// Balance download.
 #[derive(Debug, PartialEq, Eq, Serialize, Deserialize)]
 pub struct BalanceDownload(#[serde(with="bytes")] pub Vec<u8>);
->>>>>>> e7851f27
 
 /// The result of parachain validation.
 #[derive(Debug, PartialEq, Eq, Serialize, Deserialize)]
 #[serde(rename_all = "camelCase")]
 #[serde(deny_unknown_fields)]
-<<<<<<< HEAD
-pub enum ProofValidity {
-	/// The proof is invalid.
-	Invalid,
-	/// The proof is processed and new egress queue is created.
-	/// Also includes current ingress queue delta.
-	Valid(EgressPosts),
-}
-
-impl ProofValidity {
-	/// The proof is valid.
-	pub fn is_valid(&self) -> bool {
-		match *self {
-			ProofValidity::Invalid => false,
-			ProofValidity::Valid(..) => true,
-		}
-	}
-}
-
-impl From<Option<EgressPosts>> for ProofValidity {
-	fn from(posts: Option<EgressPosts>) -> Self {
-		match posts {
-			Some(posts) => ProofValidity::Valid(posts),
-			None => ProofValidity::Invalid,
-		}
-	}
-=======
 pub struct ValidationResult {
 	/// New head data that should be included in the relay chain state.
 	pub head_data: parachain::HeadData,
@@ -73,7 +42,6 @@
 	pub egress_queues: Vec<Vec<EgressPost>>,
 	/// Balance uploads
 	pub balance_uploads: Vec<BalanceUpload>,
->>>>>>> e7851f27
 }
 
 // TODO [ToDr] This shouldn't be here!
@@ -87,10 +55,6 @@
 	/// In case of success produces egress posts.
 	fn validate(
 		&self,
-<<<<<<< HEAD
-		proof: &::parachain::Proof,
-=======
->>>>>>> e7851f27
 		code: &[u8],
 		// TODO [ToDr] actually consolidate
 		consolidated_ingress: &[(u64, Vec<parachain::Message>)],
@@ -103,34 +67,9 @@
 #[cfg(test)]
 mod tests {
 	use super::*;
-	use parachain::{EgressPosts, Message};
 	use polkadot_serializer as ser;
 
 	#[test]
-<<<<<<< HEAD
-	fn test_proof_validity_serialization() {
-		assert_eq!(
-			ser::to_string_pretty(&ProofValidity::Invalid),
-			r#"{
-  "type": "invalid"
-}"#);
-
-		let mut egress = ::std::collections::BTreeMap::new();
-		egress.insert(5.into(), vec![Message(vec![1, 2, 3])]);
-		egress.insert(7.into(), vec![Message(vec![4, 5, 6])]);
-		assert_eq!(
-			ser::to_string_pretty(&ProofValidity::Valid(EgressPosts(egress))),
-			r#"{
-  "type": "valid",
-  "data": {
-    "5": [
-      "0x010203"
-    ],
-    "7": [
-      "0x040506"
-    ]
-  }
-=======
 	fn test_validation_result() {
 		assert_eq!(ser::to_string_pretty(&ValidationResult {
 	head_data: parachain::HeadData(vec![1]),
@@ -146,7 +85,6 @@
   "balanceUploads": [
     "0x02"
   ]
->>>>>>> e7851f27
 }"#);
 	}
 }