// Copyright 2017 Parity Technologies (UK) Ltd.
// This file is part of Polkadot.

// Polkadot is free software: you can redistribute it and/or modify
// it under the terms of the GNU General Public License as published by
// the Free Software Foundation, either version 3 of the License, or
// (at your option) any later version.

// Polkadot is distributed in the hope that it will be useful,
// but WITHOUT ANY WARRANTY; without even the implied warranty of
// MERCHANTABILITY or FITNESS FOR A PARTICULAR PURPOSE.  See the
// GNU General Public License for more details.

// You should have received a copy of the GNU General Public License
// along with Polkadot.  If not, see <http://www.gnu.org/licenses/>.

//! Shareable Polkadot types.

#![warn(missing_docs)]

extern crate rustc_hex;
extern crate serde;
extern crate tiny_keccak;

#[macro_use]
extern crate crunchy;
#[macro_use]
extern crate fixed_hash;
#[macro_use]
extern crate serde_derive;
#[macro_use]
extern crate uint as uint_crate;

<<<<<<< HEAD
pub mod block;
pub mod hash;
pub mod uint;

/// Alias to 160-bit hash when used in the context of an account address.
pub type Address = hash::H160;
=======
#[cfg(feature="std")]
extern crate core;
#[cfg(test)]
extern crate polkadot_serializer;
#[cfg(test)]
#[macro_use]
extern crate pretty_assertions;

mod bytes;
pub mod block;
pub mod contract;
pub mod hash;
pub mod parachain;
pub mod uint;
pub mod validator;
>>>>>>> bc9526cc

/// Alias to 160-bit hash when used in the context of an account address.
pub type Address = hash::H160;

/// A hash function.
pub fn hash(data: &[u8]) -> hash::H256 {
	tiny_keccak::keccak256(data).into()
}<|MERGE_RESOLUTION|>--- conflicted
+++ resolved
@@ -31,14 +31,6 @@
 #[macro_use]
 extern crate uint as uint_crate;
 
-<<<<<<< HEAD
-pub mod block;
-pub mod hash;
-pub mod uint;
-
-/// Alias to 160-bit hash when used in the context of an account address.
-pub type Address = hash::H160;
-=======
 #[cfg(feature="std")]
 extern crate core;
 #[cfg(test)]
@@ -54,7 +46,6 @@
 pub mod parachain;
 pub mod uint;
 pub mod validator;
->>>>>>> bc9526cc
 
 /// Alias to 160-bit hash when used in the context of an account address.
 pub type Address = hash::H160;
