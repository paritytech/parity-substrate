// Copyright 2017 Parity Technologies (UK) Ltd.
// This file is part of Polkadot.

// Polkadot is free software: you can redistribute it and/or modify
// it under the terms of the GNU General Public License as published by
// the Free Software Foundation, either version 3 of the License, or
// (at your option) any later version.

// Polkadot is distributed in the hope that it will be useful,
// but WITHOUT ANY WARRANTY; without even the implied warranty of
// MERCHANTABILITY or FITNESS FOR A PARTICULAR PURPOSE.  See the
// GNU General Public License for more details.

// You should have received a copy of the GNU General Public License
// along with Polkadot.  If not, see <http://www.gnu.org/licenses/>.

//! Polkadot CLI library.

#![warn(missing_docs)]

extern crate app_dirs;
extern crate env_logger;
extern crate atty;
extern crate ansi_term;
extern crate regex;
extern crate time;
extern crate fdlimit;
extern crate futures;
extern crate tokio;
extern crate ed25519;
extern crate triehash;
extern crate parking_lot;
extern crate serde;
extern crate serde_json;

extern crate substrate_client as client;
extern crate substrate_network as network;
extern crate substrate_codec as codec;
extern crate substrate_primitives;
extern crate substrate_rpc;
extern crate substrate_rpc_servers as rpc;
extern crate substrate_runtime_primitives as runtime_primitives;
extern crate substrate_state_machine as state_machine;
extern crate substrate_extrinsic_pool;
extern crate substrate_service;
extern crate polkadot_primitives;
extern crate polkadot_runtime;
extern crate polkadot_service as service;
#[macro_use]
extern crate slog;	// needed until we can reexport `slog_info` from `substrate_telemetry`
#[macro_use]
extern crate substrate_telemetry;
extern crate polkadot_transaction_pool as txpool;
extern crate exit_future;

#[macro_use]
extern crate lazy_static;
#[macro_use]
extern crate clap;
#[macro_use]
extern crate error_chain;
#[macro_use]
extern crate log;

pub mod error;
mod informant;
mod chain_spec;

pub use chain_spec::ChainSpec;
pub use client::error::Error as ClientError;
pub use client::backend::Backend as ClientBackend;
pub use state_machine::Backend as StateMachineBackend;
pub use polkadot_primitives::Block as PolkadotBlock;
pub use service::{Components as ServiceComponents, Service, CustomConfiguration};

use std::io::{self, Write, Read, stdin, stdout};
use std::fs::File;
use std::net::SocketAddr;
use std::path::{Path, PathBuf};
use substrate_telemetry::{init_telemetry, TelemetryConfig};
use polkadot_primitives::BlockId;
use codec::{Decode, Encode};
use client::BlockOrigin;
use runtime_primitives::generic::SignedBlock;

use futures::Future;
use tokio::runtime::Runtime;
use service::PruningMode;

const DEFAULT_TELEMETRY_URL: &str = "ws://telemetry.polkadot.io:1024";

#[derive(Clone)]
struct SystemConfiguration {
	chain_name: String,
}

impl substrate_rpc::system::SystemApi for SystemConfiguration {
	fn system_name(&self) -> substrate_rpc::system::error::Result<String> {
		Ok("parity-polkadot".into())
	}

	fn system_version(&self) -> substrate_rpc::system::error::Result<String> {
		Ok(crate_version!().into())
	}

	fn system_chain(&self) -> substrate_rpc::system::error::Result<String> {
		Ok(self.chain_name.clone())
	}
}

fn load_spec(matches: &clap::ArgMatches) -> Result<(service::ChainSpec, bool), String> {
	let chain_spec = matches.value_of("chain")
		.map(ChainSpec::from)
		.unwrap_or_else(|| if matches.is_present("dev") { ChainSpec::Development } else { ChainSpec::KrummeLanke });
	let is_global = match chain_spec {
		ChainSpec::KrummeLanke | ChainSpec::StagingTestnet => true,
		_ => false,
	};
	let spec = chain_spec.load()?;
	info!("Chain specification: {}", spec.name());
	Ok((spec, is_global))
}

fn base_path(matches: &clap::ArgMatches) -> PathBuf {
	matches.value_of("base-path")
		.map(|x| Path::new(x).to_owned())
		.unwrap_or_else(default_base_path)
}

/// Additional worker making use of the node, to run asynchronously before shutdown.
///
/// This will be invoked with the service and spawn a future that resolves
/// when complete.
pub trait Worker {
	/// A future that resolves when the work is done or the node should exit.
	/// This will be run on a tokio runtime.
	type Work: Future<Item=(),Error=()> + Send + 'static;

	/// An exit scheduled for the future.
	type Exit: Future<Item=(),Error=()> + Send + 'static;

	/// Return configuration for the polkadot node.
	// TODO: make this the full configuration, so embedded nodes don't need
	// string CLI args
	fn configuration(&self) -> CustomConfiguration { Default::default() }

	/// Don't work, but schedule an exit.
	fn exit_only(self) -> Self::Exit;

	/// Do work and schedule exit.
	fn work<C: ServiceComponents>(self, service: &Service<C>) -> Self::Work;
}

/// Parse command line arguments and start the node.
///
/// IANA unassigned port ranges that we could use:
/// 6717-6766		Unassigned
/// 8504-8553		Unassigned
/// 9556-9591		Unassigned
/// 9803-9874		Unassigned
/// 9926-9949		Unassigned
pub fn run<I, T, W>(args: I, worker: W) -> error::Result<()> where
	I: IntoIterator<Item = T>,
	T: Into<std::ffi::OsString> + Clone,
	W: Worker,
{
	let yaml = load_yaml!("./cli.yml");
	let matches = match clap::App::from_yaml(yaml).version(&(crate_version!().to_owned() + "\n")[..]).get_matches_from_safe(args) {
		Ok(m) => m,
		Err(ref e) if e.kind == clap::ErrorKind::VersionDisplayed => return Ok(()),
		Err(ref e) if e.kind == clap::ErrorKind::HelpDisplayed => {
			print!("{}", e);
			return Ok(())
		}
		Err(e) => e.exit(),
	};

	// TODO [ToDr] Split parameters parsing from actual execution.
	let log_pattern = matches.value_of("log").unwrap_or("");
	init_logger(log_pattern);
	fdlimit::raise_fd_limit();

	info!("Parity ·:· Polkadot");
	info!("  version {}", crate_version!());
	info!("  by Parity Technologies, 2017, 2018");

	if let Some(matches) = matches.subcommand_matches("build-spec") {
		return build_spec(matches);
	}

	if let Some(matches) = matches.subcommand_matches("export-blocks") {
		return export_blocks(matches, worker.exit_only());
	}

	if let Some(matches) = matches.subcommand_matches("import-blocks") {
		return import_blocks(matches, worker.exit_only());
	}

	let (spec, is_global) = load_spec(&matches)?;
	let mut config = service::Configuration::default_with_spec(spec);

	if let Some(name) = matches.value_of("name") {
		config.name = name.into();
		info!("Node name: {}", config.name);
	}

	let base_path = base_path(&matches);

	config.keystore_path = matches.value_of("keystore")
		.map(|x| Path::new(x).to_owned())
		.unwrap_or_else(|| keystore_path(&base_path, config.chain_spec.id()))
		.to_string_lossy()
		.into();

	config.database_path = db_path(&base_path, config.chain_spec.id()).to_string_lossy().into();

	config.pruning = match matches.value_of("pruning") {
		Some("archive") => PruningMode::ArchiveAll,
		None => PruningMode::keep_blocks(256),
		Some(s) => PruningMode::keep_blocks(s.parse()
			.map_err(|_| error::ErrorKind::Input("Invalid pruning mode specified".to_owned()))?),
	};

	let role =
<<<<<<< HEAD
		if matches.is_present("light") {
=======
		if matches.is_present("collator") {
			info!("Starting collator");
			// TODO [rob]: collation node implementation
			// This isn't a thing. Different parachains will have their own collator executables and
			// maybe link to libpolkadot to get a light-client.
			service::Roles::LIGHT
		} else if matches.is_present("light") {
>>>>>>> fc126da4
			info!("Starting (light)");
			config.execution_strategy = service::ExecutionStrategy::NativeWhenPossible;
			service::Roles::LIGHT
		} else if matches.is_present("validator") || matches.is_present("dev") {
			info!("Starting validator");
			config.execution_strategy = service::ExecutionStrategy::Both;
			service::Roles::AUTHORITY
		} else {
			info!("Starting (heavy)");
			config.execution_strategy = service::ExecutionStrategy::NativeWhenPossible;
			service::Roles::FULL
		};

	if let Some(v) = matches.value_of("min-heap-pages") {
		config.min_heap_pages = v.parse().map_err(|_| "Invalid --min-heap-pages argument")?;
	}
	if let Some(v) = matches.value_of("max-heap-pages") {
		config.max_heap_pages = v.parse().map_err(|_| "Invalid --max-heap-pages argument")?;
	}

	if let Some(s) = matches.value_of("execution") {
		config.execution_strategy = match s {
			"both" => service::ExecutionStrategy::Both,
			"native" => service::ExecutionStrategy::NativeWhenPossible,
			"wasm" => service::ExecutionStrategy::AlwaysWasm,
			_ => return Err(error::ErrorKind::Input("Invalid execution mode specified".to_owned()).into()),
		};
	}

	config.roles = role;
	{
		config.network.boot_nodes.extend(matches
			.values_of("bootnodes")
			.map_or(Default::default(), |v| v.map(|n| n.to_owned()).collect::<Vec<_>>()));
		config.network.config_path = Some(network_path(&base_path, config.chain_spec.id()).to_string_lossy().into());
		config.network.net_config_path = config.network.config_path.clone();

		let port = match matches.value_of("port") {
			Some(port) => port.parse().map_err(|_| "Invalid p2p port value specified.")?,
			None => 30333,
		};

		config.network.listen_address = Some(SocketAddr::new("0.0.0.0".parse().unwrap(), port));
		config.network.public_address = None;
		config.network.client_version = format!("parity-polkadot/{}", crate_version!());
		config.network.use_secret = match matches.value_of("node-key").map(|s| s.parse()) {
			Some(Ok(secret)) => Some(secret),
			Some(Err(err)) => return Err(format!("Error parsing node key: {}", err).into()),
			None => None,
		};
	}

	config.custom = worker.configuration();

	config.keys = matches.values_of("key").unwrap_or_default().map(str::to_owned).collect();
	if matches.is_present("dev") {
		config.keys.push("Alice".into());
	}

	let sys_conf = SystemConfiguration {
		chain_name: config.chain_spec.name().to_owned(),
	};

	let mut runtime = Runtime::new()?;
	let executor = runtime.executor();

	let telemetry_enabled =
		matches.is_present("telemetry")
		|| matches.value_of("telemetry-url").is_some()
		|| (is_global && !matches.is_present("no-telemetry"));
	let _guard = if telemetry_enabled {
		let name = config.name.clone();
		let chain_name = config.chain_spec.name().to_owned();
		Some(init_telemetry(TelemetryConfig {
			url: matches.value_of("telemetry-url").unwrap_or(DEFAULT_TELEMETRY_URL).into(),
			on_connect: Box::new(move || {
				telemetry!("system.connected";
					"name" => name.clone(),
					"implementation" => "parity-polkadot",
					"version" => crate_version!(),
					"config" => "",
					"chain" => chain_name.clone(),
				);
			}),
		}))
	} else {
		None
	};

	match role == service::Roles::LIGHT {
		true => run_until_exit(&mut runtime, service::new_light(config, executor)?, &matches, sys_conf, worker)?,
		false => run_until_exit(&mut runtime, service::new_full(config, executor)?, &matches, sys_conf, worker)?,
	}

	// TODO: hard exit if this stalls?
	runtime.shutdown_on_idle().wait().expect("failed to shut down event loop");
	Ok(())
}

fn build_spec(matches: &clap::ArgMatches) -> error::Result<()> {
	let (spec, _) = load_spec(&matches)?;
	info!("Building chain spec");
	let json = spec.to_json(matches.is_present("raw"))?;
	print!("{}", json);
	Ok(())
}

fn export_blocks<E>(matches: &clap::ArgMatches, exit: E) -> error::Result<()>
	where E: Future<Item=(),Error=()> + Send + 'static
{
	let base_path = base_path(matches);
	let (spec, _) = load_spec(&matches)?;
	let mut config = service::Configuration::default_with_spec(spec);
	config.database_path = db_path(&base_path, config.chain_spec.id()).to_string_lossy().into();
	info!("DB path: {}", config.database_path);
	let client = service::new_client(config)?;
	let (exit_send, exit_recv) = std::sync::mpsc::channel();
	::std::thread::spawn(move || {
		let _ = exit.wait();
		let _ = exit_send.send(());
	});
	info!("Exporting blocks");
	let mut block: u32 = match matches.value_of("from") {
		Some(v) => v.parse().map_err(|_| "Invalid --from argument")?,
		None => 1,
	};

	let last = match matches.value_of("to") {
		Some(v) => v.parse().map_err(|_| "Invalid --to argument")?,
		None => client.info()?.chain.best_number as u32,
	};

	if last < block {
		return Err("Invalid block range specified".into());
	}

	let json = matches.is_present("json");

	let mut file: Box<Write> = match matches.value_of("OUTPUT") {
		Some(filename) => Box::new(File::create(filename)?),
		None => Box::new(stdout()),
	};

	if !json {
		file.write(&(last - block + 1).encode())?;
	}

	loop {
		if exit_recv.try_recv().is_ok() {
			break;
		}
		match client.block(&BlockId::number(block as u64))? {
			Some(block) => {
				if json {
					serde_json::to_writer(&mut *file, &block).map_err(|e| format!("Eror writing JSON: {}", e))?;
				} else {
					file.write(&block.encode())?;
				}
			},
			None => break,
		}
		if block % 10000 == 0 {
			info!("#{}", block);
		}
		if block == last {
			break;
		}
		block += 1;
	}
	Ok(())
}

fn import_blocks<E>(matches: &clap::ArgMatches, exit: E) -> error::Result<()>
	where E: Future<Item=(),Error=()> + Send + 'static
{
	let (spec, _) = load_spec(&matches)?;
	let base_path = base_path(matches);
	let mut config = service::Configuration::default_with_spec(spec);
	config.database_path = db_path(&base_path, config.chain_spec.id()).to_string_lossy().into();

	if let Some(v) = matches.value_of("min-heap-pages") {
		config.min_heap_pages = v.parse().map_err(|_| "Invalid --min-heap-pages argument")?;
	}
	if let Some(v) = matches.value_of("max-heap-pages") {
		config.max_heap_pages = v.parse().map_err(|_| "Invalid --max-heap-pages argument")?;
	}

	if let Some(s) = matches.value_of("execution") {
		config.execution_strategy = match s {
			"both" => service::ExecutionStrategy::Both,
			"native" => service::ExecutionStrategy::NativeWhenPossible,
			"wasm" => service::ExecutionStrategy::AlwaysWasm,
			_ => return Err(error::ErrorKind::Input("Invalid execution mode specified".to_owned()).into()),
		};
	}

	let client = service::new_client(config)?;
	let (exit_send, exit_recv) = std::sync::mpsc::channel();

	::std::thread::spawn(move || {
		let _ = exit.wait();
		let _ = exit_send.send(());
	});

	let mut file: Box<Read> = match matches.value_of("INPUT") {
		Some(filename) => Box::new(File::open(filename)?),
		None => Box::new(stdin()),
	};

	info!("Importing blocks");
	let count: u32 = Decode::decode(&mut file).ok_or("Error reading file")?;
	let mut block = 0;
	for _ in 0 .. count {
		if exit_recv.try_recv().is_ok() {
			break;
		}
		match SignedBlock::decode(&mut file) {
			Some(block) => {
				let header = client.check_justification(block.block.header, block.justification.into())?;
				client.import_block(BlockOrigin::File, header, Some(block.block.extrinsics))?;
			},
			None => {
				warn!("Error reading block data.");
				break;
			}
		}
		block += 1;
		if block % 10000 == 0 {
			info!("#{}", block);
		}
	}
	info!("Imported {} blocks. Best: #{}", block, client.info()?.chain.best_number);

	Ok(())
}

fn run_until_exit<C, W>(
	runtime: &mut Runtime,
	service: service::Service<C>,
	matches: &clap::ArgMatches,
	sys_conf: SystemConfiguration,
	worker: W,
) -> error::Result<()>
	where
		C: service::Components,
		W: Worker,
{
	let (exit_send, exit) = exit_future::signal();

	let executor = runtime.executor();
	informant::start(&service, exit.clone(), executor.clone());

	let _rpc_servers = {
		let http_address = parse_address("127.0.0.1:9933", "rpc-port", matches)?;
		let ws_address = parse_address("127.0.0.1:9944", "ws-port", matches)?;

		let handler = || {
			let client = substrate_service::Service::client(&service);
			let chain = rpc::apis::chain::Chain::new(client.clone(), executor.clone());
			let author = rpc::apis::author::Author::new(client.clone(), service.extrinsic_pool(), executor.clone());
			rpc::rpc_handler::<service::ComponentBlock<C>, _, _, _, _>(
				client,
				chain,
				author,
				sys_conf.clone(),
			)
		};
		(
			start_server(http_address, |address| rpc::start_http(address, handler())),
			start_server(ws_address, |address| rpc::start_ws(address, handler())),
		)
	};

	let _ = runtime.block_on(worker.work(&service));
	exit_send.fire();
	Ok(())
}

fn start_server<T, F>(mut address: SocketAddr, start: F) -> Result<T, io::Error> where
	F: Fn(&SocketAddr) -> Result<T, io::Error>,
{
	start(&address)
		.or_else(|e| match e.kind() {
			io::ErrorKind::AddrInUse |
			io::ErrorKind::PermissionDenied => {
				warn!("Unable to bind server to {}. Trying random port.", address);
				address.set_port(0);
				start(&address)
			},
			_ => Err(e),
		})
}

fn parse_address(default: &str, port_param: &str, matches: &clap::ArgMatches) -> Result<SocketAddr, String> {
	let mut address: SocketAddr = default.parse().ok().ok_or(format!("Invalid address specified for --{}.", port_param))?;
	if let Some(port) = matches.value_of(port_param) {
		let port: u16 = port.parse().ok().ok_or(format!("Invalid port for --{} specified.", port_param))?;
		address.set_port(port);
	}

	Ok(address)
}

fn keystore_path(base_path: &Path, chain_id: &str) -> PathBuf {
	let mut path = base_path.to_owned();
	path.push("chains");
	path.push(chain_id);
	path.push("keystore");
	path
}

fn db_path(base_path: &Path, chain_id: &str) -> PathBuf {
	let mut path = base_path.to_owned();
	path.push("chains");
	path.push(chain_id);
	path.push("db");
	path
}

fn network_path(base_path: &Path, chain_id: &str) -> PathBuf {
	let mut path = base_path.to_owned();
	path.push("chains");
	path.push(chain_id);
	path.push("network");
	path
}

fn default_base_path() -> PathBuf {
	use app_dirs::{AppInfo, AppDataType};

	let app_info = AppInfo {
		name: "Polkadot",
		author: "Parity Technologies",
	};

	app_dirs::get_app_root(
		AppDataType::UserData,
		&app_info,
	).expect("app directories exist on all supported platforms; qed")
}

fn init_logger(pattern: &str) {
	use ansi_term::Colour;

	let mut builder = env_logger::LogBuilder::new();
	// Disable info logging by default for some modules:
	builder.filter(Some("ws"), log::LogLevelFilter::Warn);
	builder.filter(Some("hyper"), log::LogLevelFilter::Warn);
	// Enable info for others.
	builder.filter(None, log::LogLevelFilter::Info);

	if let Ok(lvl) = std::env::var("RUST_LOG") {
		builder.parse(&lvl);
	}

	builder.parse(pattern);
	let isatty = atty::is(atty::Stream::Stderr);
	let enable_color = isatty;

	let format = move |record: &log::LogRecord| {
		let timestamp = time::strftime("%Y-%m-%d %H:%M:%S", &time::now()).expect("Error formatting log timestamp");

		let mut output = if log::max_log_level() <= log::LogLevelFilter::Info {
			format!("{} {}", Colour::Black.bold().paint(timestamp), record.args())
		} else {
			let name = ::std::thread::current().name().map_or_else(Default::default, |x| format!("{}", Colour::Blue.bold().paint(x)));
			format!("{} {} {} {}  {}", Colour::Black.bold().paint(timestamp), name, record.level(), record.target(), record.args())
		};

		if !enable_color {
			output = kill_color(output.as_ref());
		}

		if !isatty && record.level() <= log::LogLevel::Info && atty::is(atty::Stream::Stdout) {
			// duplicate INFO/WARN output to console
			println!("{}", output);
		}
		output
	};
	builder.format(format);

	builder.init().expect("Logger initialized only once.");
}

fn kill_color(s: &str) -> String {
	lazy_static! {
		static ref RE: regex::Regex = regex::Regex::new("\x1b\\[[^m]+m").expect("Error initializing color regex");
	}
	RE.replace_all(s, "").to_string()
}<|MERGE_RESOLUTION|>--- conflicted
+++ resolved
@@ -222,17 +222,7 @@
 	};
 
 	let role =
-<<<<<<< HEAD
 		if matches.is_present("light") {
-=======
-		if matches.is_present("collator") {
-			info!("Starting collator");
-			// TODO [rob]: collation node implementation
-			// This isn't a thing. Different parachains will have their own collator executables and
-			// maybe link to libpolkadot to get a light-client.
-			service::Roles::LIGHT
-		} else if matches.is_present("light") {
->>>>>>> fc126da4
 			info!("Starting (light)");
 			config.execution_strategy = service::ExecutionStrategy::NativeWhenPossible;
 			service::Roles::LIGHT
