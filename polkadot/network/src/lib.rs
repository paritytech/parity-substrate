--- conflicted
+++ resolved
@@ -478,7 +478,7 @@
 			}
 		};
 
-		debug!(target: "p_net", "New collator role {:?} from {}", role, peer_id);
+		debug!(target: "p_net", "New collator role {:?} from {}", role, who);
 
 		match info.validator_key {
 			None => ctx.report_peer(
@@ -521,13 +521,8 @@
 		};
 
 		if let Some((ref acc_id, ref para_id)) = local_status.collating_for {
-<<<<<<< HEAD
 			if self.collator_peer(acc_id.clone()).is_some() {
-				ctx.disconnect_peer(peer_id);
-=======
-			if self.collator_peer_id(acc_id.clone()).is_some() {
 				ctx.report_peer(who, Severity::Useless("Unknown Polkadot-specific reason"));
->>>>>>> 270412b8
 				return
 			}
 
@@ -535,45 +530,21 @@
 
 			peer_info.collator_state.set_role(collator_role, |msg| send_polkadot_message(
 				ctx,
-<<<<<<< HEAD
-				peer_id,
+				who,
 				msg,
 			));
 		}
 
-=======
-				who,
-				Message::CollatorRole(collator_role),
-			);
-		}
-
-		let validator = status.roles.contains(substrate_network::Roles::AUTHORITY);
-		let send_key = validator || local_status.collating_for.is_some();
-
-		self.peers.insert(who, PeerInfo {
-			collating_for: local_status.collating_for,
-			validator_key: None,
-			claimed_validator: validator,
-		});
-
-		self.consensus_gossip.new_peer(ctx, who, status.roles);
->>>>>>> 270412b8
 		if let (true, &Some(ref consensus)) = (send_key, &self.live_consensus) {
 			peer_info.collator_state.send_key(consensus.local_session_key, |msg| send_polkadot_message(
 				ctx,
-<<<<<<< HEAD
-				peer_id,
+				who,
 				msg,
 			));
-=======
-				who,
-				Message::SessionKey(consensus.local_session_key)
-			);
->>>>>>> 270412b8
-		}
-
-		self.peers.insert(peer_id, peer_info);
-		self.consensus_gossip.new_peer(ctx, peer_id, status.roles);
+		}
+
+		self.peers.insert(who, peer_info);
+		self.consensus_gossip.new_peer(ctx, who, status.roles);
 		self.dispatch_pending_requests(ctx);
 	}
 
@@ -701,39 +672,23 @@
 	}
 
 	// get connected peer with given account ID for collation.
-<<<<<<< HEAD
-	fn collator_peer(&mut self, account_id: AccountId) -> Option<(PeerId, &mut PeerInfo)> {
-=======
-	fn collator_peer_id(&self, account_id: AccountId) -> Option<NodeIndex> {
->>>>>>> 270412b8
+	fn collator_peer(&mut self, account_id: AccountId) -> Option<(NodeIndex, &mut PeerInfo)> {
 		let check_info = |info: &PeerInfo| info
 			.collating_for
 			.as_ref()
 			.map_or(false, |&(ref acc_id, _)| acc_id == &account_id);
 
 		self.peers
-<<<<<<< HEAD
 			.iter_mut()
 			.filter(|&(_, ref info)| check_info(&**info))
-			.map(|(peer_id, info)| (*peer_id, info))
-=======
-			.iter()
-			.filter(|&(_, info)| check_info(info))
-			.map(|(who, _)| *who)
->>>>>>> 270412b8
+			.map(|(who, info)| (*who, info))
 			.next()
 	}
 
 	// disconnect a collator by account-id.
-<<<<<<< HEAD
 	fn disconnect_bad_collator(&mut self, ctx: &mut Context<Block>, account_id: AccountId) {
-		if let Some((peer_id, _)) = self.collator_peer(account_id) {
-			ctx.disable_peer(peer_id, "Consensus layer determined the given collator misbehaved")
-=======
-	fn disconnect_bad_collator(&self, ctx: &mut Context<Block>, account_id: AccountId) {
-		if let Some(who) = self.collator_peer_id(account_id) {
+		if let Some((who, _)) = self.collator_peer(account_id) {
 			ctx.report_peer(who, Severity::Bad("Consensus layer determined the given collator misbehaved"))
->>>>>>> 270412b8
 		}
 	}
 }
@@ -752,22 +707,14 @@
 
 		for (primary, cloned_collation) in self.local_collations.add_collation(relay_parent, targets, collation.clone()) {
 			match self.validators.get(&primary) {
-<<<<<<< HEAD
-				Some(peer_id) => {
+				Some(who) => {
 					debug!(target: "p_net", "Sending local collation to {:?}", primary);
 					send_polkadot_message(
 						ctx,
-						*peer_id,
+						*who,
 						Message::Collation(relay_parent, cloned_collation),
 					)
 				},
-=======
-				Some(who) => send_polkadot_message(
-					ctx,
-					*who,
-					Message::Collation(relay_parent, cloned_collation),
-				),
->>>>>>> 270412b8
 				None =>
 					warn!(target: "polkadot_network", "Encountered tracked but disconnected validator {:?}", primary),
 			}
