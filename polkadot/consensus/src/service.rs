// Copyright 2017 Parity Technologies (UK) Ltd.
// This file is part of Polkadot.

// Polkadot is free software: you can redistribute it and/or modify
// it under the terms of the GNU General Public License as published by
// the Free Software Foundation, either version 3 of the License, or
// (at your option) any later version.

// Polkadot is distributed in the hope that it will be useful,
// but WITHOUT ANY WARRANTY; without even the implied warranty of
// MERCHANTABILITY or FITNESS FOR A PARTICULAR PURPOSE.  See the
// GNU General Public License for more details.

// You should have received a copy of the GNU General Public License
// along with Polkadot.  If not, see <http://www.gnu.org/licenses/>.

//! Consensus service.

/// Consensus service. A long runnung service that manages BFT agreement and parachain
/// candidate agreement over the network.

use std::thread;
use std::time::{Duration, Instant};
use std::sync::Arc;
use std::collections::{HashMap, VecDeque};
use futures::{future, Future, Stream, Sink, Async, Canceled, Poll};
use parking_lot::Mutex;
use substrate_network as net;
use tokio_core::reactor;
use client::{BlockchainEvents, ChainHead};
use runtime_support::Hashable;
use primitives::{Hash, AuthorityId};
use primitives::block::{Id as BlockId, HeaderHash, Header};
use polkadot_primitives::parachain::{BlockData, Extrinsic, CandidateReceipt};
use polkadot_api::PolkadotApi;
use bft::{self, BftService};
use transaction_pool::TransactionPool;
use ed25519;
use super::{TableRouter, SharedTable, ProposerFactory};
use error;

const TIMER_DELAY_MS: u64 = 15000;
const TIMER_INTERVAL_MS: u64 = 500;
const MESSAGE_LIFETIME_SEC: u64 = 10;

struct BftSink<E> {
	network: Arc<net::ConsensusService>,
	parent_hash: HeaderHash,
	_e: ::std::marker::PhantomData<E>,
}

#[derive(Clone)]
struct SharedMessageCollection {
	/// Messages for consensus over a block with known hash. Also holds timestamp of the first message.
	messages: Arc<Mutex<HashMap<HeaderHash, (Instant, VecDeque<net::LocalizedBftMessage>)>>>,
}

impl SharedMessageCollection {
	fn new() -> SharedMessageCollection {
		SharedMessageCollection {
			messages: Arc::new(Mutex::new(HashMap::new())),
		}
	}

	fn select(&self, parent_hash: HeaderHash, stream: net::BftMessageStream, authorities: Vec<AuthorityId>) -> Messages {
		Messages {
			messages: self.messages.lock().remove(&parent_hash).map(|(_, m)| m).unwrap_or_else(VecDeque::new),
			parent_hash,
			network_stream: stream,
			authorities: authorities,
			collection: self.clone(),
		}
	}

	fn push(&self, message: net::LocalizedBftMessage) {
		self.messages.lock()
			.entry(message.parent_hash)
			.or_insert_with(|| (Instant::now(), VecDeque::new()))
			.1.push_back(message);
	}

	fn collect_garbage(&self) {
		let expiration = Duration::from_secs(MESSAGE_LIFETIME_SEC);
		let now = Instant::now();
		self.messages.lock().retain(|_, &mut (timestamp, _)| timestamp + expiration < now);
	}
}

struct Messages {
	parent_hash: HeaderHash,
	messages: VecDeque<net::LocalizedBftMessage>,
	network_stream: net::BftMessageStream,
	authorities: Vec<AuthorityId>,
	collection: SharedMessageCollection,
}

impl Stream for Messages {
	type Item = bft::Communication;
	type Error = bft::Error;

	fn poll(&mut self) -> Poll<Option<Self::Item>, Self::Error> {
		// push buffered messages first
		while let Some(message) = self.messages.pop_front() {
			match process_message(message, &self.authorities) {
				Ok(message) => return Ok(Async::Ready(Some(message))),
				Err(e) => debug!("Message validation failed: {:?}", e),
			}
		}

		// check the network
		match self.network_stream.poll() {
			Err(_) => Err(bft::InputStreamConcluded.into()),
			Ok(Async::NotReady) => Ok(Async::NotReady),
<<<<<<< HEAD
			Ok(Async::Ready(None)) => Ok(Async::NotReady),
=======
			Ok(Async::Ready(None)) => Ok(Async::NotReady), // the input stream for agreements is never meant to logically end.
>>>>>>> c570ceb4
			Ok(Async::Ready(Some(message))) => {
				if message.parent_hash == self.parent_hash {
					match process_message(message, &self.authorities) {
						Ok(message) => Ok(Async::Ready(Some(message))),
						Err(e) => {
							debug!("Message validation failed: {:?}", e);
							Ok(Async::NotReady)
						}
					}
				} else {
					self.collection.push(message);
					Ok(Async::NotReady)
				}
			}
		}
	}
}

fn process_message(msg: net::LocalizedBftMessage, authorities: &[AuthorityId]) -> Result<bft::Communication, bft::Error> {
	Ok(match msg.message {
		net::BftMessage::Consensus(c) => bft::generic::Communication::Consensus(match c {
			net::SignedConsensusMessage::Propose(proposal) => bft::generic::LocalizedMessage::Propose({
				let proposal = bft::generic::LocalizedProposal {
					round_number: proposal.round_number as usize,
					proposal: proposal.proposal,
					digest: proposal.digest,
					sender: proposal.sender,
					digest_signature: ed25519::LocalizedSignature {
						signature: proposal.digest_signature,
						signer: ed25519::Public(proposal.sender),
					},
					full_signature: ed25519::LocalizedSignature {
						signature: proposal.full_signature,
						signer: ed25519::Public(proposal.sender),
					}
				};
				bft::check_proposal(authorities, &msg.parent_hash, &proposal)?;
				proposal
			}),
			net::SignedConsensusMessage::Vote(vote) => bft::generic::LocalizedMessage::Vote({
				let vote = bft::generic::LocalizedVote {
					sender: vote.sender,
					signature: ed25519::LocalizedSignature {
						signature: vote.signature,
						signer: ed25519::Public(vote.sender),
					},
					vote: match vote.vote {
						net::ConsensusVote::Prepare(r, h) => bft::generic::Vote::Prepare(r as usize, h),
						net::ConsensusVote::Commit(r, h) => bft::generic::Vote::Commit(r as usize, h),
						net::ConsensusVote::AdvanceRound(r) => bft::generic::Vote::AdvanceRound(r as usize),
					}
				};
				bft::check_vote(authorities, &msg.parent_hash, &vote)?;
				vote
			}),
		}),
		net::BftMessage::Auxiliary(a) => {
			let justification = bft::UncheckedJustification::from(a);
			// TODO: get proper error
			let justification: Result<_, bft::Error> = bft::check_prepare_justification(authorities, msg.parent_hash, justification)
				.map_err(|_| bft::ErrorKind::InvalidJustification.into());
			bft::generic::Communication::Auxiliary(justification?)
		},
	})
}

impl<E> Sink for BftSink<E> {
	type SinkItem = bft::Communication;
	// TODO: replace this with the ! type when that's stabilized
	type SinkError = E;

	fn start_send(&mut self, message: bft::Communication) -> ::futures::StartSend<bft::Communication, E> {
		let network_message = net::LocalizedBftMessage {
			message: match message {
				bft::generic::Communication::Consensus(c) => net::BftMessage::Consensus(match c {
					bft::generic::LocalizedMessage::Propose(proposal) => net::SignedConsensusMessage::Propose(net::SignedConsensusProposal {
						round_number: proposal.round_number as u32,
						proposal: proposal.proposal,
						digest: proposal.digest,
						sender: proposal.sender,
						digest_signature: proposal.digest_signature.signature,
						full_signature: proposal.full_signature.signature,
					}),
					bft::generic::LocalizedMessage::Vote(vote) => net::SignedConsensusMessage::Vote(net::SignedConsensusVote {
						sender: vote.sender,
						signature: vote.signature.signature,
						vote: match vote.vote {
							bft::generic::Vote::Prepare(r, h) => net::ConsensusVote::Prepare(r as u32, h),
							bft::generic::Vote::Commit(r, h) => net::ConsensusVote::Commit(r as u32, h),
							bft::generic::Vote::AdvanceRound(r) => net::ConsensusVote::AdvanceRound(r as u32),
						}
					}),
				}),
				bft::generic::Communication::Auxiliary(justification) => net::BftMessage::Auxiliary(justification.uncheck().into()),
			},
			parent_hash: self.parent_hash,
		};
		self.network.send_bft_message(network_message);
		Ok(::futures::AsyncSink::Ready)
	}

	fn poll_complete(&mut self) -> ::futures::Poll<(), E> {
		Ok(Async::Ready(()))
	}
}

/// Consensus service. Starts working when created.
pub struct Service {
	thread: Option<thread::JoinHandle<()>>,
}

struct Network(Arc<net::ConsensusService>);

fn start_bft<F, C>(
	header: &Header,
	handle: reactor::Handle,
	client: &bft::Authorities,
	network: Arc<net::ConsensusService>,
	bft_service: &BftService<F, C>,
	messages: SharedMessageCollection
) where
	F: bft::ProposerFactory + 'static,
	C: bft::BlockImport + bft::Authorities + 'static,
	<F as bft::ProposerFactory>::Error: ::std::fmt::Debug,
	<F::Proposer as bft::Proposer>::Error: ::std::fmt::Display + Into<error::Error>,
{
	let hash = header.blake2_256().into();
	if bft_service.live_agreement().map_or(false, |h| h == hash) {
		return;
	}
	let authorities = match client.authorities(&BlockId::Hash(hash)) {
		Ok(authorities) => authorities,
		Err(e) => {
			debug!("Error reading authorities: {:?}", e);
			return;
		}
	};
	let input = messages.select(hash, network.bft_messages(), authorities).map_err(|e| e.into());
	let output = BftSink { network: network, parent_hash: hash.clone(), _e: Default::default() };
	match bft_service.build_upon(&header, input, output) {
		Ok(Some(bft)) => handle.spawn(bft),
		Ok(None) => {},
		Err(e) => debug!("BFT agreement error: {:?}", e),
	}
}

impl Service {
	/// Create and start a new instance.
	pub fn new<C>(
		client: Arc<C>,
		network: Arc<net::ConsensusService>,
		transaction_pool: Arc<Mutex<TransactionPool>>,
		key: ed25519::Pair
	) -> Service
		where C: BlockchainEvents + ChainHead + bft::BlockImport + bft::Authorities + PolkadotApi + Send + Sync + 'static
	{
		let thread = thread::spawn(move || {
			let mut core = reactor::Core::new().expect("tokio::Core could not be created");
			let key = Arc::new(key);
			let factory = ProposerFactory {
				client: client.clone(),
				transaction_pool: transaction_pool.clone(),
				network: Network(network.clone()),
			};
			let messages = SharedMessageCollection::new();
			let bft_service = Arc::new(BftService::new(client.clone(), key, factory));

			let handle = core.handle();
			let notifications = client.import_notification_stream().for_each(|notification| {
				if notification.is_new_best {
					start_bft(&notification.header, handle.clone(), &*client, network.clone(), &*bft_service, messages.clone());
				}
				Ok(())
			});

			let interval = reactor::Interval::new_at(Instant::now() + Duration::from_millis(TIMER_DELAY_MS), Duration::from_millis(TIMER_INTERVAL_MS), &handle).unwrap();
			let mut prev_best = match client.best_block_header() {
				Ok(header) => header.blake2_256(),
				Err(e) => {
					warn!("Cant's start consensus service. Error reading best block header: {:?}", e);
					return;
				}
			};
			let c = client.clone();
			let s = bft_service.clone();
			let n = network.clone();
			let m = messages.clone();
			let handle = core.handle();
			let timed = interval.map_err(|e| debug!("Timer error: {:?}", e)).for_each(move |_| {
				if let Ok(best_block) = c.best_block_header() {
					let hash = best_block.blake2_256();
					m.collect_garbage();
					if hash == prev_best {
						debug!("Starting consensus round after a timeout");
						start_bft(&best_block, handle.clone(), &*c, n.clone(), &*s, m.clone());
					}
					prev_best = hash;
				}
				Ok(())
			});
			core.handle().spawn(timed);
			if let Err(e) = core.run(notifications) {
				debug!("BFT event loop error {:?}", e);
			}
		});
		Service {
			thread: Some(thread)
		}
	}
}

impl Drop for Service {
	fn drop(&mut self) {
		if let Some(thread) = self.thread.take() {
			thread.join().expect("The service thread has panicked");
		}
	}
}

impl super::Network for Network {
	type TableRouter = Router;
	fn table_router(&self, _table: Arc<SharedTable>) -> Self::TableRouter {
		Router {
			network: self.0.clone()
		}
	}
}

type FetchCandidateAdapter = future::Map<net::FetchFuture, fn(Vec<u8>) -> BlockData>;

struct Router {
	network: Arc<net::ConsensusService>,
}

impl Router {
	fn fetch_candidate_adapter(data: Vec<u8>) -> BlockData {
		BlockData(data)
	}
}

impl TableRouter for Router {
	type Error = Canceled;
	type FetchCandidate =  FetchCandidateAdapter;
	type FetchExtrinsic = future::FutureResult<Extrinsic, Self::Error>;

	fn local_candidate_data(&self, hash: Hash, block_data: BlockData, _extrinsic: Extrinsic) {
		let data = block_data.0;
		self.network.set_local_candidate(Some((hash, data)))
	}

	fn fetch_block_data(&self, candidate: &CandidateReceipt) -> Self::FetchCandidate {
		let hash = candidate.hash();
		self.network.fetch_candidate(&hash).map(Self::fetch_candidate_adapter)
	}

	fn fetch_extrinsic_data(&self, _candidate: &CandidateReceipt) -> Self::FetchExtrinsic {
		future::ok(Extrinsic)
	}
}
<|MERGE_RESOLUTION|>--- conflicted
+++ resolved
@@ -111,11 +111,7 @@
 		match self.network_stream.poll() {
 			Err(_) => Err(bft::InputStreamConcluded.into()),
 			Ok(Async::NotReady) => Ok(Async::NotReady),
-<<<<<<< HEAD
-			Ok(Async::Ready(None)) => Ok(Async::NotReady),
-=======
 			Ok(Async::Ready(None)) => Ok(Async::NotReady), // the input stream for agreements is never meant to logically end.
->>>>>>> c570ceb4
 			Ok(Async::Ready(Some(message))) => {
 				if message.parent_hash == self.parent_hash {
 					match process_message(message, &self.authorities) {
