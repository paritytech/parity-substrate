--- conflicted
+++ resolved
@@ -38,7 +38,7 @@
 	];
 	GenesisConfig {
 		consensus: Some(ConsensusConfig {
-			code: include_bytes!("../../runtime/wasm/genesis.wasm").to_vec(),	// TODO change
+			code: include_bytes!("../../runtime/wasm/target/wasm32-unknown-unknown/release/polkadot_runtime.compact.wasm").to_vec(),	// TODO change
 			authorities: initial_authorities.clone(),
 		}),
 		system: None,
@@ -176,235 +176,12 @@
 	ChainSpec::from_genesis("Development", development_config_genesis, vec![])
 }
 
-<<<<<<< HEAD
-impl ChainSpec {
-	pub fn boot_nodes(&self) -> &[String] {
-		&self.spec.boot_nodes
-	}
-
-	pub fn name(&self) -> &str {
-		&self.spec.name
-	}
-
-	/// Parse json content into a `ChainSpec`
-	pub fn from_embedded(json: &'static [u8]) -> Result<Self, String> {
-		let spec = json::from_slice(json).map_err(|e| format!("Error parsing spec file: {}", e))?;
-		Ok(ChainSpec {
-			spec,
-			genesis: GenesisSource::Embedded(json),
-		})
-	}
-
-	/// Parse json file into a `ChainSpec`
-	pub fn from_json_file(path: PathBuf) -> Result<Self, String> {
-		let file = File::open(&path).map_err(|e| format!("Error opening spec file: {}", e))?;
-		let spec = json::from_reader(file).map_err(|e| format!("Error parsing spec file: {}", e))?;
-		Ok(ChainSpec {
-			spec,
-			genesis: GenesisSource::File(path),
-		})
-	}
-
-	/// Dump to json string.
-	pub fn to_json(self, raw: bool) -> Result<String, String> {
-		#[derive(Serialize, Deserialize)]
-		struct Container {
-			#[serde(flatten)]
-			spec: ChainSpecFile,
-			#[serde(flatten)]
-			genesis: Genesis,
-
-		};
-		let genesis = match (raw, self.genesis.resolve()?) {
-			(true, Genesis::Runtime(g)) => {
-				let storage = g.build_storage()?.into_iter()
-					.map(|(k, v)| (StorageKey(k), StorageData(v)))
-					.collect();
-
-				Genesis::Raw(storage)
-			},
-			(_, genesis) => genesis,
-		};
-		let spec = Container {
-			spec: self.spec,
-			genesis,
-		};
-		json::to_string_pretty(&spec).map_err(|e| format!("Error generating spec json: {}", e))
-	}
-
-	pub fn poc_1_testnet_config() -> Result<Self, String> {
-		Self::from_embedded(include_bytes!("../res/poc-1.json"))
-	}
-
-	fn staging_testnet_config_genesis() -> Genesis {
-		let initial_authorities = vec![
-			hex!["82c39b31a2b79a90f8e66e7a77fdb85a4ed5517f2ae39f6a80565e8ecae85cf5"].into(),
-			hex!["4de37a07567ebcbf8c64568428a835269a566723687058e017b6d69db00a77e7"].into(),
-			hex!["063d7787ebca768b7445dfebe7d62cbb1625ff4dba288ea34488da266dd6dca5"].into(),
-			hex!["8101764f45778d4980dadaceee6e8af2517d3ab91ac9bec9cd1714fa5994081c"].into(),
-		];
-		let endowed_accounts = vec![
-			hex!["f295940fa750df68a686fcf4abd4111c8a9c5a5a5a83c4c8639c451a94a7adfd"].into(),
-		];
-		Genesis::Runtime(GenesisConfig {
-			consensus: Some(ConsensusConfig {
-				code: include_bytes!("../../runtime/wasm/target/wasm32-unknown-unknown/release/polkadot_runtime.compact.wasm").to_vec(),
-				authorities: initial_authorities.clone(),
-			}),
-			system: None,
-			session: Some(SessionConfig {
-				validators: initial_authorities.iter().cloned().map(Into::into).collect(),
-				session_length: 60,	// that's 5 minutes per session.
-				broken_percent_late: 50,
-			}),
-			staking: Some(StakingConfig {
-				current_era: 0,
-				intentions: initial_authorities.iter().cloned().map(Into::into).collect(),
-				transaction_base_fee: 100,
-				transaction_byte_fee: 1,
-				existential_deposit: 500,
-				transfer_fee: 0,
-				creation_fee: 0,
-				contract_fee: 0,
-				reclaim_rebate: 0,
-				early_era_slash: 10000,
-				session_reward: 100,
-				balances: endowed_accounts.iter().map(|&k|(k, 1u128 << 60)).collect(),
-				validator_count: 12,
-				sessions_per_era: 12,	// 1 hour per era
-				bonding_duration: 24,	// 1 day per bond.
-			}),
-			democracy: Some(DemocracyConfig {
-				launch_period: 12 * 60 * 24,	// 1 day per public referendum
-				voting_period: 12 * 60 * 24 * 3,	// 3 days to discuss & vote on an active referendum
-				minimum_deposit: 5000,	// 12000 as the minimum deposit for a referendum
-			}),
-			council: Some(CouncilConfig {
-				active_council: vec![],
-				candidacy_bond: 5000,	// 5000 to become a council candidate
-				voter_bond: 1000,		// 1000 down to vote for a candidate
-				present_slash_per_voter: 1,	// slash by 1 per voter for an invalid presentation.
-				carry_count: 6,		// carry over the 6 runners-up to the next council election
-				presentation_duration: 12 * 60 * 24,	// one day for presenting winners.
-				approval_voting_period: 12 * 60 * 24 * 2,	// two days period between possible council elections.
-				term_duration: 12 * 60 * 24 * 24,	// 24 day term duration for the council.
-				desired_seats: 0, // start with no council: we'll raise this once the stake has been dispersed a bit.
-				inactive_grace_period: 1,	// one addition vote should go by before an inactive voter can be reaped.
-
-				cooloff_period: 12 * 60 * 24 * 4, // 4 day cooling off period if council member vetoes a proposal.
-				voting_period: 12 * 60 * 24, // 1 day voting period for council members.
-			}),
-			parachains: Some(Default::default()),
-			timestamp: Some(TimestampConfig {
-				period: 5,					// 5 second block time.
-			}),
-		})
-	}
-	/// Staging testnet config.
-	pub fn staging_testnet_config() -> Self {
-		let boot_nodes = vec![
-			"enode://a93a29fa68d965452bf0ff8c1910f5992fe2273a72a1ee8d3a3482f68512a61974211ba32bb33f051ceb1530b8ba3527fc36224ba6b9910329025e6d9153cf50@104.211.54.233:30333".into(),
-			"enode://051b18f63a316c4c5fef4631f8c550ae0adba179153588406fac3e5bbbbf534ebeda1bf475dceda27a531f6cdef3846ab6a010a269aa643a1fec7bff51af66bd@104.211.48.51:30333".into(),
-			"enode://c831ec9011d2c02d2c4620fc88db6d897a40d2f88fd75f47b9e4cf3b243999acb6f01b7b7343474650b34eeb1363041a422a91f1fc3850e43482983ee15aa582@104.211.48.247:30333".into(),
-		];
-		ChainSpec {
-			spec: ChainSpecFile { name: "Staging Testnet".to_owned(), boot_nodes },
-			genesis: GenesisSource::Factory(Self::staging_testnet_config_genesis),
-		}
-	}
-
-	fn testnet_genesis(initial_authorities: Vec<AuthorityId>) -> Genesis {
-		let endowed_accounts = vec![
-			ed25519::Pair::from_seed(b"Alice                           ").public().0.into(),
-			ed25519::Pair::from_seed(b"Bob                             ").public().0.into(),
-			ed25519::Pair::from_seed(b"Charlie                         ").public().0.into(),
-			ed25519::Pair::from_seed(b"Dave                            ").public().0.into(),
-			ed25519::Pair::from_seed(b"Eve                             ").public().0.into(),
-			ed25519::Pair::from_seed(b"Ferdie                          ").public().0.into(),
-		];
-		Genesis::Runtime(GenesisConfig {
-			consensus: Some(ConsensusConfig {
-				code: include_bytes!("../../runtime/wasm/target/wasm32-unknown-unknown/release/polkadot_runtime.compact.wasm").to_vec(),
-				authorities: initial_authorities.clone(),
-			}),
-			system: None,
-			session: Some(SessionConfig {
-				validators: initial_authorities.iter().cloned().map(Into::into).collect(),
-				session_length: 10,
-				broken_percent_late: 30,
-			}),
-			staking: Some(StakingConfig {
-				current_era: 0,
-				intentions: initial_authorities.iter().cloned().map(Into::into).collect(),
-				transaction_base_fee: 1,
-				transaction_byte_fee: 0,
-				existential_deposit: 500,
-				transfer_fee: 0,
-				creation_fee: 0,
-				contract_fee: 0,
-				reclaim_rebate: 0,
-				balances: endowed_accounts.iter().map(|&k|(k, (1u128 << 60))).collect(),
-				validator_count: 2,
-				sessions_per_era: 5,
-				bonding_duration: 2,
-				early_era_slash: 0,
-				session_reward: 0,
-			}),
-			democracy: Some(DemocracyConfig {
-				launch_period: 9,
-				voting_period: 18,
-				minimum_deposit: 10,
-			}),
-			council: Some(CouncilConfig {
-				active_council: endowed_accounts.iter().filter(|a| initial_authorities.iter().find(|&b| a.0 == b.0).is_none()).map(|a| (a.clone(), 1000000)).collect(),
-				candidacy_bond: 10,
-				voter_bond: 2,
-				present_slash_per_voter: 1,
-				carry_count: 4,
-				presentation_duration: 10,
-				approval_voting_period: 20,
-				term_duration: 1000000,
-				desired_seats: (endowed_accounts.len() - initial_authorities.len()) as u32,
-				inactive_grace_period: 1,
-
-				cooloff_period: 75,
-				voting_period: 20,
-			}),
-			parachains: Some(Default::default()),
-			timestamp: Some(TimestampConfig {
-				period: 5,					// 5 second block time.
-			}),
-		})
-	}
-
-	fn development_config_genesis() -> Genesis {
-		Self::testnet_genesis(vec![
-			ed25519::Pair::from_seed(b"Alice                           ").public().into(),
-		])
-	}
-
-	/// Development config (single validator Alice)
-	pub fn development_config() -> Self {
-		ChainSpec {
-			spec: ChainSpecFile { name: "Development".to_owned(), boot_nodes: vec![] },
-			genesis: GenesisSource::Factory(Self::development_config_genesis),
-		}
-	}
-
-	fn local_testnet_genesis() -> Genesis {
-		Self::testnet_genesis(vec![
-			ed25519::Pair::from_seed(b"Alice                           ").public().into(),
-			ed25519::Pair::from_seed(b"Bob                             ").public().into(),
-		])
-	}
-=======
 fn local_testnet_genesis() -> GenesisConfig {
 	testnet_genesis(vec![
 		ed25519::Pair::from_seed(b"Alice                           ").public().into(),
 		ed25519::Pair::from_seed(b"Bob                             ").public().into(),
 	])
 }
->>>>>>> 62b28322
 
 /// Local testnet config (multivalidator Alice + Bob)
 pub fn local_testnet_config() -> ChainSpec<GenesisConfig> {
