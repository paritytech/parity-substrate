// Copyright 2017 Parity Technologies (UK) Ltd.
// This file is part of Polkadot.

// Polkadot is free software: you can redistribute it and/or modify
// it under the terms of the GNU General Public License as published by
// the Free Software Foundation, either version 3 of the License, or
// (at your option) any later version.

// Polkadot is distributed in the hope that it will be useful,
// but WITHOUT ANY WARRANTY; without even the implied warranty of
// MERCHANTABILITY or FITNESS FOR A PARTICULAR PURPOSE.  See the
// GNU General Public License for more details.

// You should have received a copy of the GNU General Public License
// along with Polkadot.  If not, see <http://www.gnu.org/licenses/>.

#![warn(unused_extern_crates)]

//! Polkadot service. Specialized wrapper over substrate service.

extern crate ed25519;
extern crate polkadot_primitives;
extern crate polkadot_runtime;
extern crate polkadot_executor;
extern crate polkadot_api;
extern crate polkadot_consensus as consensus;
extern crate polkadot_transaction_pool as transaction_pool;
extern crate polkadot_network;
extern crate substrate_keystore as keystore;
extern crate substrate_primitives as primitives;
extern crate substrate_network as network;
extern crate substrate_codec as codec;
extern crate substrate_client as client;
extern crate substrate_service as service;
extern crate tokio;

#[macro_use]
extern crate log;
#[macro_use]
extern crate hex_literal;

pub mod chain_spec;

use std::sync::Arc;
use std::collections::HashMap;

use codec::Slicable;
use transaction_pool::TransactionPool;
use keystore::Store as Keystore;
use polkadot_api::{PolkadotApi, light::RemotePolkadotApiWrapper};
use polkadot_primitives::{Block, BlockId, Hash};
use polkadot_runtime::GenesisConfig;
use client::Client;
use polkadot_network::{PolkadotProtocol, consensus::ConsensusNetwork};
use tokio::runtime::TaskExecutor;

<<<<<<< HEAD
pub use service::{Configuration, Role, PruningMode, ExtrinsicPoolOptions,
	ErrorKind, Error, ComponentBlock, LightComponents, FullComponents};

/// Specialised polkadot `ChainSpec`.
pub type ChainSpec = service::ChainSpec<GenesisConfig>;
/// Polkadot client type for specialised `Components`.
pub type ComponentClient<C> = Client<<C as Components>::Backend, <C as Components>::Executor, Block>;

/// A collection of type to generalise Polkadot specific components over full / light client.
pub trait Components: service::Components {
	/// Polkadot API.
	type Api: 'static + PolkadotApi + Send + Sync;
	/// Client backend.
	type Backend: 'static + client::backend::Backend<Block>;
	/// Client executor.
	type Executor: 'static + client::CallExecutor<Block> + Send + Sync;
}
=======
pub use self::error::{ErrorKind, Error};
pub use self::components::{Components, FullComponents, LightComponents};
pub use config::{Configuration, Role, PruningMode, ExecutionStrategy};
pub use chain_spec::ChainSpec;
>>>>>>> 04da0e77

impl Components for service::LightComponents<Factory> {
	type Api = RemotePolkadotApiWrapper<
		<service::LightComponents<Factory> as service::Components>::Backend,
		<service::LightComponents<Factory> as service::Components>::Executor,
	>;
	type Executor = service::LightExecutor<Factory>;
	type Backend = service::LightBackend<Factory>;
}

impl Components for service::FullComponents<Factory> {
	type Api = service::FullClient<Factory>;
	type Executor = service::FullExecutor<Factory>;
	type Backend = service::FullBackend<Factory>;
}

/// Polkadot config for the substrate service.
pub struct Factory;

impl service::ServiceFactory for Factory {
	type Block = Block;
	type NetworkProtocol = PolkadotProtocol;
	type RuntimeDispatch = polkadot_executor::Executor;
	type FullExtrinsicPool = TransactionPoolAdapter<
		service::FullBackend<Self>,
		service::FullExecutor<Self>,
		service::FullClient<Self>
	>;
	type LightExtrinsicPool = TransactionPoolAdapter<
		service::LightBackend<Self>,
		service::LightExecutor<Self>,
		RemotePolkadotApiWrapper<service::LightBackend<Self>, service::LightExecutor<Self>>
	>;
	type Genesis = GenesisConfig;

	const NETWORK_PROTOCOL_ID: network::ProtocolId = ::polkadot_network::DOT_PROTOCOL_ID;

	fn build_full_extrinsic_pool(config: ExtrinsicPoolOptions, client: Arc<service::FullClient<Self>>)
		-> Result<Self::FullExtrinsicPool, Error>
	{
		let api = client.clone();
		Ok(TransactionPoolAdapter {
			pool: Arc::new(TransactionPool::new(config, api)),
			client: client,
			imports_external_transactions: true,
		})
	}

	fn build_light_extrinsic_pool(config: ExtrinsicPoolOptions, client: Arc<service::LightClient<Self>>)
		-> Result<Self::LightExtrinsicPool, Error>
	{
		let api = Arc::new(RemotePolkadotApiWrapper(client.clone()));
		Ok(TransactionPoolAdapter {
			pool: Arc::new(TransactionPool::new(config, api)),
			client: client,
			imports_external_transactions: false,
		})
	}
}

<<<<<<< HEAD
/// Polkadot service.
pub struct Service<C: Components> {
	inner: service::Service<C>,
	client: Arc<ComponentClient<C>>,
	api: Arc<<C as Components>::Api>,
	_consensus: Option<consensus::Service>,
=======
/// Creates bare client without any networking.
pub fn new_client(config: Configuration) -> Result<Arc<Client<
		<components::FullComponents as Components>::Backend,
		<components::FullComponents as Components>::Executor,
		Block>>,
	error::Error>
{
	let db_settings = client_db::DatabaseSettings {
		cache_size: None,
		path: config.database_path.into(),
		pruning: config.pruning,
	};
	let executor = polkadot_executor::Executor::new();
	let is_validator = (config.roles & Role::AUTHORITY) == Role::AUTHORITY;
	let components = components::FullComponents { is_validator };
	let (client, _) = components.build_client(db_settings, executor, &config.chain_spec, config.execution_strategy)?;
	Ok(client)
>>>>>>> 04da0e77
}

impl <C: Components> Service<C> {
	pub fn client(&self) -> Arc<ComponentClient<C>> {
		self.client.clone()
	}

<<<<<<< HEAD
	pub fn api(&self) -> Arc<<C as Components>::Api> {
		self.api.clone()
	}
}
=======
		// Create client
		let executor = polkadot_executor::Executor::with_heap_pages(128);
>>>>>>> 04da0e77

/// Creates light client and register protocol with the network service
pub fn new_light(config: Configuration<GenesisConfig>, executor: TaskExecutor)
	-> Result<Service<LightComponents<Factory>>, Error>
{
	let service = service::Service::<LightComponents<Factory>>::new(config, executor)?;
	let api = Arc::new(RemotePolkadotApiWrapper(service.client()));
	Ok(Service {
		client: service.client(),
		api: api,
		inner: service,
		_consensus: None,
	})
}

/// Creates full client and register protocol with the network service
pub fn new_full(config: Configuration<GenesisConfig>, executor: TaskExecutor)
	-> Result<Service<FullComponents<Factory>>, Error>
{
	let keystore_path = config.keystore_path.clone();
	let is_validator = (config.roles & Role::AUTHORITY) == Role::AUTHORITY;
	let service = service::Service::<FullComponents<Factory>>::new(config, executor.clone())?;
	let consensus = if is_validator {
		// Spin consensus service if configured
		let keystore = Keystore::open(keystore_path.into())?;
		// Load the first available key
		let key = keystore.load(&keystore.contents()?[0], "")?;
		info!("Using authority key {}", key.public());

		let client = service.client();

<<<<<<< HEAD
		let consensus_net = ConsensusNetwork::new(service.network(), client.clone());
		Some(consensus::Service::new(
			client.clone(),
			client.clone(),
			consensus_net,
			service.extrinsic_pool(),
			executor,
			::std::time::Duration::from_millis(4000), // TODO: dynamic
			key,
		))
	} else {
		None
	};
=======
		let (client, on_demand) = components.build_client(db_settings, executor, &config.chain_spec, config.execution_strategy)?;
		let api = components.build_api(client.clone());
		let best_header = client.best_block_header()?;

		info!("Best block: #{}", best_header.number);
		telemetry!("node.start"; "height" => best_header.number, "best" => ?best_header.hash());

		let transaction_pool = Arc::new(TransactionPool::new(config.transaction_pool, api.clone()));
		let transaction_pool_adapter = components.build_network_tx_pool(client.clone(), transaction_pool.clone());
		let network_params = network::Params {
			config: network::ProtocolConfig {
				roles: config.roles,
			},
			network_config: config.network,
			chain: client.clone(),
			on_demand: on_demand.clone().map(|d| d as Arc<network::OnDemandService<Block>>),
			transaction_pool: transaction_pool_adapter,
			specialization: PolkadotProtocol::new(),
		};
>>>>>>> 04da0e77

	Ok(Service {
		client: service.client(),
		api: service.client(),
		inner: service,
		_consensus: consensus,
	})
}

/// Creates bare client without any networking.
pub fn new_client(config: Configuration<GenesisConfig>)
-> Result<Arc<service::ComponentClient<FullComponents<Factory>>>, Error>
{
	service::new_client::<Factory>(config)
}

impl<C: Components> ::std::ops::Deref for Service<C> {
	type Target = service::Service<C>;

	fn deref(&self) -> &Self::Target {
		&self.inner
	}
}

/// Transaction pool adapter.
pub struct TransactionPoolAdapter<B, E, A> where A: Send + Sync, E: Send + Sync {
	imports_external_transactions: bool,
	pool: Arc<TransactionPool<A>>,
	client: Arc<Client<B, E, Block>>,
}

impl<B, E, A> TransactionPoolAdapter<B, E, A>
	where
		A: Send + Sync,
		B: client::backend::Backend<Block> + Send + Sync,
		E: client::CallExecutor<Block> + Send + Sync,
{
	fn best_block_id(&self) -> Option<BlockId> {
		self.client.info()
			.map(|info| BlockId::hash(info.chain.best_hash))
			.map_err(|e| {
				debug!("Error getting best block: {:?}", e);
			})
			.ok()
	}
}

impl<B, E, A> network::TransactionPool<Block> for TransactionPoolAdapter<B, E, A>
	where
		B: client::backend::Backend<Block> + Send + Sync,
		E: client::CallExecutor<Block> + Send + Sync,
		A: polkadot_api::PolkadotApi + Send + Sync,
{
	fn transactions(&self) -> Vec<(Hash, Vec<u8>)> {
		let best_block_id = match self.best_block_id() {
			Some(id) => id,
			None => return vec![],
		};
		self.pool.cull_and_get_pending(best_block_id, |pending| pending
			.map(|t| {
				let hash = t.hash().clone();
				(hash, t.primitive_extrinsic())
			})
			.collect()
		).unwrap_or_else(|e| {
			warn!("Error retrieving pending set: {}", e);
			vec![]
		})
	}

	fn import(&self, transaction: &Vec<u8>) -> Option<Hash> {
		if !self.imports_external_transactions {
			return None;
		}

		let encoded = transaction.encode();
		if let Some(uxt) = codec::Slicable::decode(&mut &encoded[..]) {
			let best_block_id = self.best_block_id()?;
			match self.pool.import_unchecked_extrinsic(best_block_id, uxt) {
				Ok(xt) => Some(*xt.hash()),
				Err(e) => match *e.kind() {
					transaction_pool::ErrorKind::AlreadyImported(hash) => Some(hash[..].into()),
					_ => {
						debug!("Error adding transaction to the pool: {:?}", e);
						None
					},
				}
			}
		} else {
			debug!("Error decoding transaction");
			None
		}
	}

	fn on_broadcasted(&self, propagations: HashMap<Hash, Vec<String>>) {
		self.pool.on_broadcasted(propagations)
	}
}

impl<B, E, A> service::ExtrinsicPool<Block> for TransactionPoolAdapter<B, E, A>
	where
		B: client::backend::Backend<Block> + Send + Sync + 'static,
		E: client::CallExecutor<Block> + Send + Sync + 'static,
		A: polkadot_api::PolkadotApi + Send + Sync + 'static,
{
	type Api = TransactionPool<A>;

	fn prune_imported(&self, hash: &Hash) {
		let block = BlockId::hash(*hash);
		if let Err(e) = self.pool.cull(block) {
			warn!("Culling error: {:?}", e);
		}

		if let Err(e) = self.pool.retry_verification(block) {
			warn!("Re-verifying error: {:?}", e);
		}
	}

	fn api(&self) -> Arc<Self::Api> {
		self.pool.clone()
	}
}
<|MERGE_RESOLUTION|>--- conflicted
+++ resolved
@@ -54,9 +54,9 @@
 use polkadot_network::{PolkadotProtocol, consensus::ConsensusNetwork};
 use tokio::runtime::TaskExecutor;
 
-<<<<<<< HEAD
 pub use service::{Configuration, Role, PruningMode, ExtrinsicPoolOptions,
 	ErrorKind, Error, ComponentBlock, LightComponents, FullComponents};
+pub use client::ExecutionStrategy;
 
 /// Specialised polkadot `ChainSpec`.
 pub type ChainSpec = service::ChainSpec<GenesisConfig>;
@@ -72,12 +72,6 @@
 	/// Client executor.
 	type Executor: 'static + client::CallExecutor<Block> + Send + Sync;
 }
-=======
-pub use self::error::{ErrorKind, Error};
-pub use self::components::{Components, FullComponents, LightComponents};
-pub use config::{Configuration, Role, PruningMode, ExecutionStrategy};
-pub use chain_spec::ChainSpec;
->>>>>>> 04da0e77
 
 impl Components for service::LightComponents<Factory> {
 	type Api = RemotePolkadotApiWrapper<
@@ -138,32 +132,12 @@
 	}
 }
 
-<<<<<<< HEAD
 /// Polkadot service.
 pub struct Service<C: Components> {
 	inner: service::Service<C>,
 	client: Arc<ComponentClient<C>>,
 	api: Arc<<C as Components>::Api>,
 	_consensus: Option<consensus::Service>,
-=======
-/// Creates bare client without any networking.
-pub fn new_client(config: Configuration) -> Result<Arc<Client<
-		<components::FullComponents as Components>::Backend,
-		<components::FullComponents as Components>::Executor,
-		Block>>,
-	error::Error>
-{
-	let db_settings = client_db::DatabaseSettings {
-		cache_size: None,
-		path: config.database_path.into(),
-		pruning: config.pruning,
-	};
-	let executor = polkadot_executor::Executor::new();
-	let is_validator = (config.roles & Role::AUTHORITY) == Role::AUTHORITY;
-	let components = components::FullComponents { is_validator };
-	let (client, _) = components.build_client(db_settings, executor, &config.chain_spec, config.execution_strategy)?;
-	Ok(client)
->>>>>>> 04da0e77
 }
 
 impl <C: Components> Service<C> {
@@ -171,15 +145,10 @@
 		self.client.clone()
 	}
 
-<<<<<<< HEAD
 	pub fn api(&self) -> Arc<<C as Components>::Api> {
 		self.api.clone()
 	}
 }
-=======
-		// Create client
-		let executor = polkadot_executor::Executor::with_heap_pages(128);
->>>>>>> 04da0e77
 
 /// Creates light client and register protocol with the network service
 pub fn new_light(config: Configuration<GenesisConfig>, executor: TaskExecutor)
@@ -211,7 +180,6 @@
 
 		let client = service.client();
 
-<<<<<<< HEAD
 		let consensus_net = ConsensusNetwork::new(service.network(), client.clone());
 		Some(consensus::Service::new(
 			client.clone(),
@@ -225,27 +193,6 @@
 	} else {
 		None
 	};
-=======
-		let (client, on_demand) = components.build_client(db_settings, executor, &config.chain_spec, config.execution_strategy)?;
-		let api = components.build_api(client.clone());
-		let best_header = client.best_block_header()?;
-
-		info!("Best block: #{}", best_header.number);
-		telemetry!("node.start"; "height" => best_header.number, "best" => ?best_header.hash());
-
-		let transaction_pool = Arc::new(TransactionPool::new(config.transaction_pool, api.clone()));
-		let transaction_pool_adapter = components.build_network_tx_pool(client.clone(), transaction_pool.clone());
-		let network_params = network::Params {
-			config: network::ProtocolConfig {
-				roles: config.roles,
-			},
-			network_config: config.network,
-			chain: client.clone(),
-			on_demand: on_demand.clone().map(|d| d as Arc<network::OnDemandService<Block>>),
-			transaction_pool: transaction_pool_adapter,
-			specialization: PolkadotProtocol::new(),
-		};
->>>>>>> 04da0e77
 
 	Ok(Service {
 		client: service.client(),
